(function () {

    "use strict";

    // Portal chat depends on session storage and JSON. If either aren't
    // supported in the browser, return without doing anything.
    if (typeof sessionStorage === 'undefined' || typeof JSON === 'undefined') {
        return;
    }

	portal.chat.showOfflineConnections = false;
	portal.chat.currentConnections = {};
	portal.chat.onlineConnections = [];
	portal.chat.currentConnectionsMap = {};
	portal.chat.currentSiteUsers = {};
	portal.chat.currentSiteUsersMap = {};
	portal.chat.expanded = false;
	portal.chat.offline = false;
	portal.chat.currentChats = [];
	portal.chat.getLatestDataInterval = null;
	portal.chat.connectionErrors = 0;
	portal.chat.MAX_CONTENT_HEIGHT = 250;
	portal.chat.originalTitle = document.title;
    portal.chat.connectionsAvailable = true;
	portal.chat.videoOff = false;
	portal.chat.openWindows = 0;

    /**
     *  Utility for rendering trimpath templates. Takes the id of the template,
     *  an object with the data to be mixed in, and the id of the element to render into
     */
	portal.chat.renderTemplate = function (templateId, contextObject, outputId) {

        var templateNode = document.getElementById(templateId);
        var firstNode = templateNode.firstChild;

        var template = null;

        if (firstNode && firstNode.nodeType === 8) {
            template = firstNode.data.toString();
        } else {
            template = templateNode.innerHTML.toString();
        }

        var trimpathTemplate = TrimPath.parseTemplate(template, templateId);

        var render = trimpathTemplate.process(contextObject);

        if (outputId) {
            document.getElementById(outputId).innerHTML = render;
        }

        return render;
    };

    portal.chat.sendMessageToUser = function (to, content) {

        jQuery.ajax({
            url : "/direct/portal-chat/new",
            dataType : "text",
            cache: false,
            type: 'POST',
            data: {
                'to': to,
                'message': content
            },
			success : function (text, status) {
				var messagePanel = $("#pc_connection_chat_" + to + "_messages");

				if ('OFFLINE' === text) {
					var toDisplayName = portal.chat.currentConnectionsMap[to].displayName;
					messagePanel.append("<div><br /></div>");
					messagePanel.append("<div><span class=\"pc_displayname\">" + toDisplayName + " is offline</span></div>");
				} else {
					var date = new Date();
					portal.chat.addToMessageStream(to, {'from': portal.user.id, 'content': content, 'timestamp': date.getTime()});
					var dateString = portal.chat.formatDate(new Date());

                    portal.chat.appendMessageToChattersPanel({'content': content, 'panelUuid': to, 'from': portal.user.id, 'dateString': dateString, 'fromDisplayName': 'You'});

                    $('#pc_editor_for_' + to).val('');
				}

				portal.chat.scrollToBottom(to);
			},
			error : function (xhr, textStatus, error) {

                if (403 === xhr.status) {
                    portal.chat.handleSecurityError();
                }

                alert("Failed to send message. Reason: " + textStatus + ". Error: " + error);
            }
        });
    };

	/**
	 * This is a bad news failure. Clear the getLatestData interval.
	 */
	portal.chat.handleSecurityError = function () {

        portal.chat.clearGetLatestDataInterval();
        return;
    };

    /**
     * If one doesn't exist already, creates a window for the chatter represented by uuid.
     */
	portal.chat.setupChatWindow  = function (uuid, minimised) {

		var connection = this.currentConnectionsMap[uuid];

        // This should never happen, but sometimes it does ...
        if (!connection) {
            return false;
        }

		// Create the div target

		var id = "pc_chat_with_" + uuid;

		// If we already have a chat window, return.
		if ($('#' + id).length) {
            return false;
        }

        // Append a new chat div to the container
		$('#pc_chat_window_scroller').prepend("<div id=\"" + id + "\" class=\"pc_chat_window\" data-height=\"300\"></div>");
		this.openWindows += 1;
		var openSize = ((262 * this.openWindows) + 50);
		$('#pc_chat_window_scroller').css("width", openSize + "px");
		$('#pc_chat_window_container').css("right", "225px");
		if ($("#footerAppTray").position().left < openSize) {
			$("#pc_chat_scroll_bar").show();
		}

		this.renderTemplate('pc_connection_chat_template', connection, id);

		this.currentChats.push(uuid);

		if (minimised) {
			$('#pc_connection_chat_' + uuid + '_content').hide();
			var chatDiv = $('#' + id);
			chatDiv.css('height', 'auto');
            chatDiv.addClass('pc_minimised');
		} else {
            $('#' + id).addClass('pc_maximised');
        }

		var chatSessionString = sessionStorage['pcsession_' + uuid];
        var  chatSession;
		if (chatSessionString) {
            chatSession = JSON.parse(chatSessionString);
            // There is currently a message stream for this chatter
			chatSession.minimised = minimised;
		} else {
            // There is no message stream for this chatter. Set up a new one.
			chatSession = {'uuid': uuid, 'minimised': minimised, 'messages': []};
		}

		sessionStorage.setItem('pcsession_' + uuid, JSON.stringify(chatSession));

		$('#pc_editor_for_' + uuid).focus();
		// Test if video is enabled

        if (portal.chat.video.enabled) {
            this.setupVideoChatBar(uuid, !portal.chat.video.isVideoEnabled() || !portal.chat.video.hasVideoAgent(uuid), minimised);
        }

        return false;
	};

	portal.chat.setupVideoChatBar = function (uuid, notEnabled, minimised) {

        if (portal.chat.video.enabled && portal.chat.video.getCurrentCallStatus(uuid)) {
            return;
        }

        $('#pc_chat_' + uuid + '_video_content').hide();
        $('#pc_connection_' + uuid + '_videoin').hide();
        $('#pc_connection_' + uuid + '_videochat_bar .video_on').hide();
        var chatDiv = $('#pc_chat_with_' + uuid);
        var isMinimised = (typeof minimised === "undefined") ? chatDiv.hasClass('pc_minimised') : minimised;
        if (notEnabled) {
			$('#pc_connection_' + uuid + '_videochat_bar').hide();
			chatDiv.attr('data-height', '300');
			if (!isMinimised) {
				chatDiv.css('height', '300px');
				chatDiv.css('margin-top', '0px');
			}
		} else {
			$('#pc_connection_' + uuid + '_videochat_bar').show();
			if (!isMinimised) {
				chatDiv.css('height', '318px');
				chatDiv.css('margin-top', '-18px');
			} else {
                if (chatDiv.hasClass('video_active')) {
                    chatDiv.css('margin-top', '49px');
                } else {
                    chatDiv.css('margin-top', '241px');
                }
            }
            chatDiv.attr('data-height', '318');
        }
    };

	portal.chat.closeChatWindow = function (uuid) {

		var currentCallStatus = portal.chat.video.enabled ? portal.chat.video.getCurrentCallStatus(uuid) : null;
        if (portal.chat.video && currentCallStatus && currentCallStatus !== 'ESTABLISHED') {
            // Call in progress wait to close
            return;
        }
        var removed = -1;
        for (var i=0,j=this.currentChats.length;i<j;i++) {
            if (uuid === this.currentChats[i]) {
                removed = i;
                break;
            }
        }
		
		if (portal.chat.video.enabled) {
			portal.chat.video.setVideoStatus(uuid, portal.chat.video.messages.pc_video_status_hangup, "finished");
			portal.chat.video.closeVideoCall(uuid);			
		}

		$('#pc_chat_with_' + uuid).remove();
		this.openWindows -= 1;
		var openSize = ((262 * this.openWindows) + 50);
		$('#pc_chat_window_scroller').css("width", openSize + "px");
		var right = $("#pc_chat_window_container").css("right");
		right = right.substring(0,right.indexOf("px"))-0;
		if (right!=225) {
			$("#pc_chat_window_container").css("right", (right + 262) + "px");
		}
		if ($("#footerAppTray").position().left > openSize) {
			$("#pc_chat_scroll_bar").hide();
		}

		this.currentChats.splice(removed, 1);

		sessionStorage.removeItem('pcsession_' + uuid);

		return false;
	};

	/**
	 * Show the content, hide the expand link, show the collapse link and set the
	 * expanded flag in the settings cookie.
	 */
	portal.chat.toggleChat = function () {

		if (!this.expanded) {
			//var pcc = $('#pc_content');
			var pc = $('#pc');

			//pcc.show();
			pc.show();

            //$('#presenceArea').toggle(false);

			this.setSetting('expanded', true);
			this.expanded = true;

            var pc_users = $('#pc_users');

			if (pc_users.height() > this.MAX_CONTENT_HEIGHT) {
				pc_users.height(this.MAX_CONTENT_HEIGHT);
			}

			$('#pc').css('height', 'auto');
		} else {
			//$('#pc_content').hide();
			$('#pc').hide();

			$('#pc').css('height', 'auto');

			this.setSetting('expanded', false);
			this.expanded = false;

            //$('#presenceArea').toggle(true);
		}

		return false;
	};

	portal.chat.toggleChatWindow = function (uuid) {

		var chatDiv = $('#pc_chat_with_' + uuid);

		if (chatDiv.length < 1) return;

		var chatSessionString = sessionStorage['pcsession_' + uuid];
		var chatSession;

		if (chatDiv.hasClass('pc_maximised')) {
			$('#pc_connection_chat_' + uuid + '_content').hide();
            chatDiv.addClass('pc_minimised');
            chatDiv.removeClass('pc_maximised');
			chatDiv.css('height','auto');
			if (chatDiv.hasClass('video_active')) {
				chatDiv.css('margin-top', '49px');
			} else {
				chatDiv.css('margin-top', ((chatDiv.attr('data-height') > 300) ? '241' : '260') + 'px');
			}
			if (chatSessionString) {
                chatSession = JSON.parse(chatSessionString);
                chatSession.minimised = true;
            } else {
                chatSession = {'uuid': uuid, 'minimised': true, 'messages': []};
            }
        } else {
            $('#pc_connection_chat_' + uuid + '_content').show();
            chatDiv.removeClass('pc_minimised');
            chatDiv.addClass('pc_maximised');
            chatDiv.css('height', chatDiv.attr('data-height') + 'px');
            if (chatDiv.hasClass('video_active')) {
                chatDiv.css('margin-top', '-212px');
            } else {
                chatDiv.css('margin-top', ((chatDiv.attr('data-height') > 300) ? '-18':'0') + 'px');
            }
			$('#pc_chat_with_' + uuid + ' > .pc_connection_chat_title').removeClass('pc_new_message');
			this.scrollToBottom(uuid);
            if (chatSessionString) {
                chatSession = JSON.parse(chatSessionString);
                chatSession.minimised = false;
            } else {
                chatSession = {'uuid': uuid, 'minimised': false, 'messages': []};
            }

            $('#pc_editor_for_' + uuid).focus();
        }

        sessionStorage.setItem('pcsession_' + uuid, JSON.stringify(chatSession));
    };

	portal.chat.scrollToBottom = function (uuid) {

		$(document).ready(function () {

			var objDiv = document.getElementById("pc_connection_chat_" + uuid + "_messages");
            // Arbitrary. Just nice and big.
			objDiv.scrollTop = 100000;
		});
	};

	/**
	 * Creates a nice, human readable date from the passed in Date object
	 */
	portal.chat.formatDate = function (date) {

		var minutes = date.getMinutes();
		if (minutes < 10) {
            minutes = '0' + minutes;
        }
		var hours = date.getHours();
		if (hours < 10) {
            hours = '0' + hours;
        }
		return hours + ":" + minutes;
	};

	/**
	 * Append a message to the messages area.
	 */
	portal.chat.appendMessage = function (message) {

		var from = message.from;
		var content = message.content;
		var timestamp = message.timestamp;

		// If a chat window is already open for this sender, append to it.
		var messagePanel = $("#pc_chat_with_" + from);

		var flashIt = false;

		if (!messagePanel.length) {
            // No current chat window for this sender. Create one.
			this.setupChatWindow(from, true);
		} else if ($('#pc_connection_chat_' + from + '_content').css('display') === 'none') {
            // The sender's chat window is currently minimised so we want to flash it to
            // draw attention to it.
			flashIt = true;
		}

		if (flashIt) {
			$('#pc_chat_with_' + from + ' > .pc_connection_chat_title').addClass('pc_new_message');
		}

		var fromDisplayName = this.currentConnectionsMap[from].displayName;
        var userId =this.currentConnectionsMap[from].uuid;
		messagePanel = $("#pc_connection_chat_" + from + "_messages");

		var dateString = this.formatDate(new Date(timestamp));
        portal.chat.appendMessageToChattersPanel({'content': content, 'panelUuid': from, 'from': from, 'dateString': dateString, 'fromDisplayName': fromDisplayName});

		this.scrollToBottom(from);
	};

	portal.chat.updateConnections = function (connections, online) {

        var getOnlineConnections = function (connections, online) {

            var onlineConnections = [];
	
            for (var i=0,j=connections.length;i<j;i++) {
                connections[i].online = false;
                connections[i].video = 'none';
                for (var k=0,m=online.length;k<m;k++) {
                    if (online[k].id === connections[i].uuid) {
                        connections[i].online = true;
                        connections[i].video = online[k].video;
                        onlineConnections.push(connections[i]);
                    }
                }
            }

            return onlineConnections;
        };

        var onlineConnections = getOnlineConnections(connections, online);

		var changed = false;

		if (portal.chat.currentConnections.length != connections.length) {
			changed = true;
		}
		else {
			for (var i = 0,j=connections.length;i<j;i++) {
				var present = false;
				var statusSame = true;
				for (var k = 0,m=portal.chat.currentConnections.length;k<m;k++) {
					if (portal.chat.currentConnections[k].uuid === connections[i].uuid) {
						present = true;
						if (portal.chat.currentConnections[k].online != connections[i].online || portal.chat.currentConnections[k].video != connections[i].video) {
							if (connections[i].video!='none') {
								portal.chat.setupVideoChatBar(portal.chat.currentConnections[k].uuid, false,$('#pc_chat_with_'+ portal.chat.currentConnections[k].uuid).css('height') == 'auto');
							} else {
								if (portal.chat.video.enabled && !portal.chat.video.hasVideoChatActive(portal.chat.currentConnections[k].uuid)) {
									portal.chat.setupVideoChatBar(portal.chat.currentConnections[k].uuid, true);
								}
							}
							statusSame=false;
						}
						break;
					}
				}

				if (!present || !statusSame) {
					changed = true;
					break;
				}
			}
		}

		if (changed) {
            sessionStorage.pcCurrentConnections = JSON.stringify(connections);
            sessionStorage.pcOnlineConnections = JSON.stringify(onlineConnections);

            portal.chat.currentConnections = connections;

            portal.chat.currentConnectionsMap = {};

            for (var i2=0,j2=connections.length;i2<j2;i2++) {
                portal.chat.currentConnectionsMap[connections[i2].uuid] = connections[i2];
            }

            // Bit of a hack really.
            portal.chat.currentConnectionsMap[portal.user.id] = {'displayName':'You'};

            sessionStorage.pcCurrentConnectionsMap = JSON.stringify(portal.chat.currentConnectionsMap);

            portal.chat.onlineConnections = onlineConnections;

            if (portal.chat.showOfflineConnections === true) {
                portal.chat.renderTemplate('pc_connections_template',{'connections':portal.chat.currentConnections},'pc_connections');
            } else {
                portal.chat.renderTemplate('pc_connections_template',{'connections':portal.chat.onlineConnections},'pc_connections');
            }

            portal.chat.sortConnections();
        }
    };

	/**
     * If the list supplied differs from the current one, update the site users list
     */
	portal.chat.updateSiteUsers = function (siteUsers) {

		var changed = false;

		if (portal.chat.currentSiteUsers.length != siteUsers.length) {
			changed = true;
		}
		else {
			for (var i=0,j=siteUsers.length;i<j;i++) {
				var inCurrentData = true;
				for (var k=0,m=portal.chat.currentSiteUsers.length;k<m;k++) {
					if (portal.chat.currentSiteUsers[k].id === siteUsers[i].id) {
						if (portal.chat.currentSiteUsers[k].video != siteUsers[i].video) {
							inCurrentData = false;
							if (siteUsers[i].video!='none') {
								portal.chat.setupVideoChatBar(portal.chat.currentSiteUsers[k].uuid,
										false,$('#pc_chat_with_'+ portal.chat.currentSiteUsers[k].uuid).css('height') == 'auto');
							} else {
								if (!portal.chat.video.hasVideoChatActive(portal.chat.currentSiteUsers[k].id)) {
									portal.chat.setupVideoChatBar(portal.chat.currentSiteUsers[k].uuid,true);
								}
							}
						}
						break;
					}
				}

				if (!inCurrentData) {
					changed = true;
					break;
				}
			}
		}

		if (changed) {
            sessionStorage.pcCurrentSiteUsers = JSON.stringify(siteUsers);

            portal.chat.currentSiteUsers = siteUsers;

            if (portal.chat.currentSiteUsers.length > 0) {
                portal.chat.renderTemplate('pc_site_users_template',{'siteUsers':portal.chat.currentSiteUsers},'pc_site_users');
            } else {
                $('#pc_site_users').html('');
            }

			for (var i2=0,j2=portal.chat.currentSiteUsers.length;i2<j2;i2++) {
                portal.chat.currentSiteUsers[i2].uuid = portal.chat.currentSiteUsers[i2].id;
				portal.chat.currentConnectionsMap[portal.chat.currentSiteUsers[i2].uuid] = portal.chat.currentSiteUsers[i2];
			}

            sessionStorage.pcCurrentConnectionsMap = JSON.stringify(portal.chat.currentConnectionsMap);

            portal.chat.sortSiteUsers();
        }
    };

    portal.chat.sortConnections = function () {

		$(document).ready(function (){

            $("#pc_connections").html($(".pc_connection").sort(function (a, b) {
                var val1 = a.children[0].children[1].innerHTML;
                var val2 = b.children[0].children[1].innerHTML;
                return val1 == val2 ? 0 : val1 < val2 ? -1 : 1;
            }));
		});
	};

    portal.chat.sortSiteUsers = function () {

		$(document).ready(function (){

            $("#pc_site_users").html($(".pc_site_user").sort(function (a, b) {
                var val1 = a.children[0].children[1].innerHTML;
                var val2 = b.children[0].children[1].innerHTML;
                return val1 == val2 ? 0 : val1 < val2 ? -1 : 1;
            }));
		});
	};

    portal.chat.updateMessages = function (messages) {

		for (var i=0,j=messages.length;i<j;i++) {
			portal.chat.appendMessage(messages[i]);
			portal.chat.addToMessageStream(messages[i].from,messages[i]);
		}

		if (messages.length > 0) {

			var lastMessage = messages[messages.length - 1];
			var fromDisplayName = portal.chat.currentConnectionsMap[lastMessage.from].displayName;
			if (document.hasFocus() === false) {
				document.title = 'Message from ' + fromDisplayName;
			}
        }
    };

    portal.chat.updateVideoMessages = function (messages) {

		for ( var i=0,j=messages.length; i<j;i++) {
			portal.chat.video.onvideomessage(messages[i].from, messages[i]);
		}
		portal.chat.video.currentCallsProceed();
	};

	portal.chat.getLatestData = function () {

        // Grab the site id from the url. We need to pass it to the presence code in the chat entity provider.
        var url = document.location.href;
        var match = /site\/([\w-]*)/.exec(url);
        var siteId = '';
        if (match && match.length == 2) siteId = match[1];
        
        var onlineString = portal.chat.offline ? 'false' : 'true';
		var videoString = (portal.chat.video.enabled && !this.videoOff) ? portal.chat.video.getVideoAgent() : 'none';

		jQuery.ajax({
			url : '/direct/portal-chat/' + portal.user.id + '/latestData.json?auto=true&siteId=' + siteId + '&online=' + onlineString + '&video=' + videoString,
			dataType : "json",
			cache: false,
			success : function (data,status) {
				if (data.data.messages) {
                    portal.chat.updateMessages(data.data.messages);
                }
				if (portal.chat.video.enabled && data.data.videoMessages) {
                    portal.chat.updateVideoMessages(data.data.videoMessages);
                }

                // SAK-20565. Profile2 may not be installed, so no connections :(
                if (portal.chat.connectionsAvailable === true) {
                    if (data.data.connectionsAvailable) {
                        $('#pc_connections_wrapper').show();
                        portal.chat.updateConnections(data.data.connections,data.data.online);
                    } else {
                        $('#pc_connections_wrapper').hide();

                        // No point checking again as profile2 can't be installed without a full restart
                        //portal.chat.connectionsAvailable = false;
                        //portal.chat.setSetting('connectionsAvailable',false);
                    }
                }

                if (data.data.showSiteUsers) {
                    $('.pc_users_wrapper').show();
                    portal.chat.updateSiteUsers(data.data.presentUsers);
                } else {
                    $('.pc_users_wrapper').hide();
                }

                var totalChattable = data.data.online ? data.data.online.length : 0;

                // SAK-22260. Don't count the same person twice ...
                if (data.data.showSiteUsers && data.data.presentUsers) {
                    for (var i=0,j=data.data.presentUsers.length;i<j;i++) {
                        var presentUser = data.data.presentUsers[i];
                        var alreadyIn = false;
                        for (var k=0,m=data.data.online.length;k<m;k++) {
                            if (presentUser.id === data.data.online[k].id) {
                                alreadyIn = true;
                                break;
                            }
                        }
                        if (alreadyIn === false) {
                            totalChattable += 1;
                        }
                    }
                }

                if (totalChattable > 0) {
                    $('#chattableCount').html(totalChattable + '');
                    $('#chattableCount').removeClass('empty').addClass('present');
                } else {
                    $('#chattableCount').html(' ');
                    $('#chattableCount').removeClass('present').addClass('empty');
                }
			},
			error : function (xhr,textStatus,error) {

				if (403 == xhr.status) {
                    portal.chat.handleSecurityError();
                    return;
                }

				if (portal.chat.connectionErrors >= 2) {
					portal.chat.clearGetLatestDataInterval();
					portal.chat.connectionErrors = 0;
					alert("getLatestMessages: It looks like the chat server is unavailable. Check your network connection.");
				} else { 
					portal.chat.connectionErrors = portal.chat.connectionErrors + 1;
				}
			}
		});
	};

	portal.chat.addToMessageStream = function (uuid,message) {

		var chatSessionString = sessionStorage['pcsession_' + uuid];
		var chatSession;
		if (chatSessionString) {
            chatSession = JSON.parse(sessionStorage['pcsession_' + uuid]);
			if (chatSession.messages) {
                chatSession.messages.push(message);
            } else {
				chatSession.messages = [message];
            }
		} else {
			chatSession = {'uuid': uuid, 'minimised': false, 'messages': [message]};
		}

		sessionStorage.setItem('pcsession_' + uuid, JSON.stringify(chatSession));
	};

	portal.chat.pingConnection = function (userId) {

		jQuery.ajax({
			url : '/direct/portal-chat/' + userId + '/ping',
			dataType : "text",
			cache: false,
			success : function (text,status) {
                $('#pc_pinged_popup_' + userId).show();
                setTimeout(function () { $('#pc_pinged_popup_' + userId).fadeOut(800); },500);
			},
			error : function (xmlHttpRequest,textStatus,error) {

				if (403 == xhr.status) {
                    portal.chat.handleSecurityError();
                }

				if (portal.chat.connectionErrors >= 2) {
					portal.chat.clearGetLatestDataInterval();
					portal.chat.connectionErrors = 0;
					alert("pingConnection: It looks like the chat server is unavailable. Check your network connection.");
				} else { 
					portal.chat.connectionErrors = portal.chat.connectionErrors + 1;
				}
			}
		});
	};

    portal.chat.setSetting = function (setting,value,persistent) {

        var storage = (persistent) ? localStorage : sessionStorage;

		var mySettings = {};
		var mySettingsString = storage.pcSettings;
		if (mySettingsString) {
			mySettings = JSON.parse(mySettingsString);
		}
		mySettings[setting] = value;
		storage.pcSettings = JSON.stringify(mySettings);
	};

	portal.chat.getSetting = function (setting, persistent) {

        var storage = (persistent) ? localStorage : sessionStorage;

		var mySettings = {};
		var mySettingsString = storage.pcSettings;
		if (mySettingsString) {
			mySettings = JSON.parse(mySettingsString);
		}

		return mySettings[setting];
	};

    portal.chat.setGetLatestDataInterval = function () {

        if (portal.chat.getLatestDataInterval === null) {
            portal.chat.getLatestDataInterval = window.setInterval(function () {portal.chat.getLatestData();}, portal.chat.pollInterval);
        }
    };

    portal.chat.clearGetLatestDataInterval = function () {

        window.clearInterval(portal.chat.getLatestDataInterval);
        portal.chat.getLatestDataInterval = null;
    };

    portal.chat.appendMessageToChattersPanel = function (params) {

        var content = params.content;
        var panelUuid = params.panelUuid;
        var from = params.from;
        var dateString = params.dateString;
        var alt = params.alt;

        var avatarPermitted;
        if ($('#avatarPermitted').length === 1) {
            avatarPermitted =true;
        } else {
            avatarPermitted =false;
        }

        var avatarOrName = "";
        if (avatarPermitted) {
            avatarOrName = "<img src=\"/direct/profile/" + from + "/image\" alt=\"" + alt + "\" title=\"" + alt + "\"/>";
        } else {
            avatarOrName="<span class=\"pc_displayname\">" + alt + "</span>";
        }

        // Escape markup
        content = content.replace(/&/g, '&amp;').replace(/>/g, '&gt;').replace(/</g, '&lt;').replace(/"/g, '&quot;');

        // Decode any unicode escapes
        content = JSON.parse('"' + content + '"');

		var messagePanel = $("#pc_connection_chat_" + panelUuid + "_messages");

		messagePanel.append("<li>"+ avatarOrName + "<div class=\"pc_message\">" + content + "</div><span class=\"pc_messagedate\">" + dateString + "</span></li>");
    };

    $(document).ready(function () {
        
        if (portal.loggedIn) {
            $('#chatToggle').click(function () {
                portal.chat.toggleChat();
            });

            var myCurrentConnectionsString = sessionStorage.pcCurrentConnections;
            if (myCurrentConnectionsString) {
                portal.chat.currentConnections = JSON.parse(myCurrentConnectionsString);
                portal.chat.currentConnectionsMap = JSON.parse(sessionStorage.pcCurrentConnectionsMap);
                portal.chat.onlineConnections = JSON.parse(sessionStorage.pcOnlineConnections);
            }
                  
            var myCurrentPresentUsersString = sessionStorage.pcCurrentSiteUsers;
            if (myCurrentPresentUsersString) {
                portal.chat.currentSiteUsers = JSON.parse(myCurrentPresentUsersString);
            }
                    
            if (!myCurrentConnectionsString && !myCurrentPresentUsersString) {
                portal.chat.getLatestData();
            }

            if (portal.chat.getSetting('offline',true)) {
                $('#pc_go_offline_checkbox').attr('checked', 'checked');
                portal.chat.offline = true;
            } else {
                portal.chat.offline = false;
            }

            if (portal.chat.getSetting('showOfflineConnections')) {
                portal.chat.showOfflineConnections = true;
            }

            if (portal.chat.video.enabled && portal.chat.video.isVideoEnabled()) { 
                if (portal.chat.getSetting('videoOff')) {
                    $('#pc_video_off_checkbox').attr('checked', 'checked');
                    portal.chat.videoOff = true;
                } else {
                    portal.chat.videoOff = false;
                }
            } else {
                $('#pc_video_off_ctrl').hide();
            }

            portal.chat.setGetLatestDataInterval();
        } else {
            // Not a logged in user. Clear the cached data in sessionStorage.
            sessionStorage.removeItem('pcCurrentConnections');
            sessionStorage.removeItem('pcCurrentConnectionsMap');
            sessionStorage.removeItem('pcOnlineConnections');
            sessionStorage.removeItem('pcCurrentSiteUsers');
            sessionStorage.removeItem('pcCurrentSiteUsersMap');
        }

        $('#pc_showoffline_connections_checkbox').click(function () {

            if ($(this).attr('checked') == 'checked') {
                portal.chat.showOfflineConnections = true;
                portal.chat.renderTemplate('pc_connections_template',{'connections':portal.chat.currentConnections},'pc_connections');
                var pc_users = $('#pc_users');
                if (pc_users.height() > portal.chat.MAX_CONTENT_HEIGHT) pc_users.height(portal.chat.MAX_CONTENT_HEIGHT);
                portal.chat.setSetting('showOfflineConnections',true);
            } else {
                portal.chat.showOfflineConnections = false;
                portal.chat.renderTemplate('pc_connections_template',{'connections':portal.chat.onlineConnections},'pc_connections');
                $('#pc_connections').css('height','auto');
                portal.chat.setSetting('showOfflineConnections',false);
            }

            portal.chat.sortConnections();
        });

        $('#pc_go_offline_checkbox').click(function () {

            if ($(this).attr('checked') == 'checked') {
                portal.chat.setSetting('offline', true, true);
                portal.chat.offline = true;
            } else {
                portal.chat.setSetting('offline', false, true);
                portal.chat.offline = false;
                portal.chat.setGetLatestDataInterval();
            }
        });

<<<<<<< HEAD
        $('#pc_video_off_checkbox').click(function () {

            if ($(this).attr('checked') == 'checked') {
                portal.chat.setSetting('videoOff', true);
                portal.chat.videoOff = true;
            } else {
                portal.chat.setSetting('videoOff', false);
                portal.chat.videoOff = false;
=======
					portalChat.setGetLatestDataInterval();
				}
			});
	
			// Handle return press in the edit fields
			keyPressFunction = function (e,ui) {
	
				if(e.keyCode == 13) {
                    
					var editorId = e.target.id;
                    //do nothing if no value
					if (e.target.value !== '') {
                        var uuid = editorId.split("pc_editor_for_")[1];
                        portalChat.sendMessageToUser(uuid, e.target.value);
                    }
				}
			}

			// SAK-25505 - Switch from live() to on()
			if ( $(document).on ) {
				$(document).on('keypress', '.pc_editor', keyPressFunction);
			} else {
				$('.pc_editor').live('keypress', keyPressFunction);
			}
	
			if(portalChat.getSetting('expanded') && portal.loggedIn) {
                portalChat.toggleChat();
>>>>>>> 1dd17b51
            }
        });

        // Handle return press in the edit fields
        $('.pc_editor').live('keypress',function (e,ui) {

            if (e.keyCode == 13) {
                var editorId = e.target.id;
                //do nothing if no value
                if (e.target.value !== '') {
                    var uuid = editorId.split("pc_editor_for_")[1];
                    portal.chat.sendMessageToUser(uuid, e.target.value);
                }
            }
        });

        if (portal.chat.getSetting('expanded') && portal.loggedIn) {
            portal.chat.toggleChat();
        }

        var connectionsAvailableSetting = portal.chat.getSetting('connectionsAvailable');
        if (connectionsAvailableSetting !== undefined && connectionsAvailableSetting === false) {
            // SAK-20565. Profile2 may not be installed,so no connections :(
           $('#pc_connections_wrapper').hide();
        }

        // Will be set by getLatestData with the right value.
        $('.pc_users_wrapper').hide();

        // Clear all of the intervals when the window is closed
        $(window).bind('unload',function () {
            portal.chat.clearGetLatestDataInterval();
        });

        $(document).bind('focus',function () {
            document.title = portal.chat.originalTitle;
        });

        // Explicitly close presence panel. This also handles clicks bubbled up from the close icon.
        $('#pc_title').click(function (e) {

            if ($(e.target).is('img')) {
                return;
            }
            e.preventDefault();
            if (portal.chat.video) {

                if ($('#pc_content').is(':visible')) {
                    $('#pc_content').hide();
                } else {
                    $('#pc_content').show();
                }
            } else {
                portal.chat.toggleChat();
            }
        });

        $('#pc_title_close').click(function (e){

            e.preventDefault();
            portal.chat.toggleChat();
        });

        if (portal.chat.currentConnections.length > 0) {
            if (portal.chat.showOfflineConnections) {
                portal.chat.renderTemplate('pc_connections_template',{'connections':portal.chat.currentConnections},'pc_connections');
                $('#pc_showoffline_connections_checkbox').attr('checked','checked');
            } else {
                portal.chat.renderTemplate('pc_connections_template',{'connections':portal.chat.onlineConnections},'pc_connections');
                $('#pc_showoffline_connections_checkbox').removeAttr('checked');
            }

            var pc_users = $('#pc_users');
            if (pc_users.height() > portal.chat.MAX_CONTENT_HEIGHT) pc_users.height(portal.chat.MAX_CONTENT_HEIGHT);
            portal.chat.sortConnections();
        }

        if (portal.chat.currentSiteUsers.length > 0) {
            portal.chat.renderTemplate('pc_site_users_template',{'siteUsers':portal.chat.currentSiteUsers},'pc_site_users');
            portal.chat.sortSiteUsers();
        }

        // Check if there are any messages streams active. If there are, setup chat windows for each
        for (var key in sessionStorage) {
            // Chat session key start with pcsession_
            if (key.indexOf('pcsession_') !== 0) {
                continue;
            }
            var storedMessageStream = sessionStorage[key];

            if (storedMessageStream) {
                var sms = JSON.parse(storedMessageStream);

                portal.chat.setupChatWindow(sms.uuid,sms.minimised);

                // Now we've setup the chat window we can add the messages.

                var messagePanel = $("#pc_connection_chat_" + sms.uuid + "_messages");

                var messages = sms.messages;

                for (var k=0,m=messages.length;k<m;k++) {
                    var message = messages[k];
                    var userId =portal.chat.currentConnectionsMap[message.from].uuid;
                    if (userId === undefined) {
                        userId=portal.user.id;
                    }
                    var dateString = portal.chat.formatDate(new Date(parseInt(message.timestamp, 10)));
                    var fromDisplayName = portal.chat.currentConnectionsMap[message.from].displayName;

                    portal.chat.appendMessageToChattersPanel({'content': message.content, 'panelUuid': sms.uuid, 'from': userId, 'dateString': dateString, 'fromDisplayName': fromDisplayName});
                }

                portal.chat.scrollToBottom(sms.uuid);
            }
        }
        
        $("#goright").click(function () {

            var freeSpace = $("#footerAppTray").position().left;
            var openSize = $('#pc_chat_window_scroller').css("width");
            openSize = openSize.substring(0,openSize.indexOf("px")) - 0;
            var right = $("#pc_chat_window_container").css("right");
            right = right.substring(0, right.indexOf("px")) - 0;
            if (openSize > freeSpace) {
                if (right == 225) {
                    return;
                }
                $("#pc_chat_window_container").css("right",(right + 262) + "px");
            }
        });
        
        $("#goleft").click(function () {

            var freeSpace = $("#footerAppTray").position().left;
            var openSize = $('#pc_chat_window_scroller').css("width");
            openSize = openSize.substring(0, openSize.indexOf("px")) - 0;
            var right = $("#pc_chat_window_container").css("right");
            right = right.substring(0, right.indexOf("px")) - 0;
            if (openSize > freeSpace) {
                if (openSize + right - 225 < freeSpace) return;
                $("#pc_chat_window_container").css("right",(right - 262) + "px");
            }
        });
    }); // document.ready

    // 15 minutes
    $.idleTimer(900000);

    $(document).bind("idle.idleTimer", function () {

        portal.chat.clearGetLatestDataInterval();
    }).bind("active.idleTimer", function (){

        portal.chat.setGetLatestDataInterval();
    });

}) ();

$(document).ready(function () {

    $('#footerAppChat').show();
});<|MERGE_RESOLUTION|>--- conflicted
+++ resolved
@@ -881,7 +881,6 @@
             }
         });
 
-<<<<<<< HEAD
         $('#pc_video_off_checkbox').click(function () {
 
             if ($(this).attr('checked') == 'checked') {
@@ -890,50 +889,28 @@
             } else {
                 portal.chat.setSetting('videoOff', false);
                 portal.chat.videoOff = false;
-=======
-					portalChat.setGetLatestDataInterval();
-				}
-			});
-	
-			// Handle return press in the edit fields
-			keyPressFunction = function (e,ui) {
-	
-				if(e.keyCode == 13) {
-                    
-					var editorId = e.target.id;
-                    //do nothing if no value
-					if (e.target.value !== '') {
-                        var uuid = editorId.split("pc_editor_for_")[1];
-                        portalChat.sendMessageToUser(uuid, e.target.value);
-                    }
-				}
-			}
-
-			// SAK-25505 - Switch from live() to on()
-			if ( $(document).on ) {
-				$(document).on('keypress', '.pc_editor', keyPressFunction);
-			} else {
-				$('.pc_editor').live('keypress', keyPressFunction);
-			}
-	
-			if(portalChat.getSetting('expanded') && portal.loggedIn) {
-                portalChat.toggleChat();
->>>>>>> 1dd17b51
             }
         });
 
-        // Handle return press in the edit fields
-        $('.pc_editor').live('keypress',function (e,ui) {
-
-            if (e.keyCode == 13) {
-                var editorId = e.target.id;
+		// Handle return press in the edit fields
+		keyPressFunction = function (e,ui) {
+
+			if(e.keyCode == 13) {
+				var editorId = e.target.id;
                 //do nothing if no value
-                if (e.target.value !== '') {
+				if (e.target.value !== '') {
                     var uuid = editorId.split("pc_editor_for_")[1];
                     portal.chat.sendMessageToUser(uuid, e.target.value);
                 }
-            }
-        });
+			}
+		}
+
+		// SAK-25505 - Switch from live() to on()
+		if ( $(document).on ) {
+			$(document).on('keypress', '.pc_editor', keyPressFunction);
+		} else {
+			$('.pc_editor').live('keypress', keyPressFunction);
+		}
 
         if (portal.chat.getSetting('expanded') && portal.loggedIn) {
             portal.chat.toggleChat();
