--- conflicted
+++ resolved
@@ -47,8 +47,6 @@
 
 import org.sakaiproject.util.Web;
 
-import org.sakaiproject.util.Web;
-
 /**
  * @author ieb
  */
@@ -186,7 +184,6 @@
 		String preferencesToolId = serverConfigurationService.getString("portal.preferencestool","sakai.preferences");
 		String worksiteToolId = serverConfigurationService.getString("portal.worksitetool","sakai.sitesetup");
 
-<<<<<<< HEAD
         // SAK-22390. Need to make sure that the current user has permission to create a site.
         boolean canAddSite = false;
         try {
@@ -202,8 +199,6 @@
             System.err.println("WARN: Failed to set canAddSite for current user. Defaulting to false ...");
         }
 
-=======
->>>>>>> b634a63f
  		String profileToolUrl = null;
  		String worksiteToolUrl = null;
  		String prefsToolUrl = null;
@@ -239,7 +234,6 @@
 		if ( prefsToolUrl != null ) {
 			renderContextMap.put("prefsToolUrl", prefsToolUrl);
 		}
-<<<<<<< HEAD
 		if ( canAddSite && worksiteToolUrl != null ) {
 			renderContextMap.put("worksiteToolUrl", worksiteToolUrl);
 		}
@@ -248,15 +242,9 @@
 		}else{
 			renderContextMap.put("tutorial", false);
 		}
-=======
-		if ( worksiteToolUrl != null ) {
-			renderContextMap.put("worksiteToolUrl", worksiteToolUrl);
-		}
-
->>>>>>> b634a63f
 		List<Map> l = siteHelper.convertSitesToMaps(request, mySites, prefix,
 				currentSiteId, myWorkspaceSiteId,
-				/* includeSummary */false, /* expandSite */true,
+				/* includeSummary */false, /* expandSite */false,
 				/* resetTools */"true".equals(serverConfigurationService
 						.getString(Portal.CONFIG_AUTO_RESET)),
 				/* doPages */true, /* toolContextPath */null, loggedIn);
