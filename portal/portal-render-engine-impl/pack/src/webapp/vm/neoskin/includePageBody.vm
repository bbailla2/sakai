##
## the Page part of the standard view, with no page navigation
##
##
<!-- START from includePageBody.vm -->
		#if ( $sitePages.pageMaxIfSingle )
			#if ( $sitePages.pageNavToolsCount > 1 ) 
			<div id="$pageWrapperClass" role="main"><div id="innercontent">
			#end
		#else
			<div id="$pageWrapperClass" role="main"><div id="innercontent">
		#end


				<div id="$pageColumnLayout">
			#foreach ( $tool in $pageColumn0Tools ) 
				#if ( $tool ) 
					<!-- start Tool -->
                                            #if ( ${tool.suppressTitle} ) 
					       <!-- Tool has requested the title be suppressed -->
                                            #else
						#if (${tool.hasRenderResult})
							<div class="portletTitleWrap">
								<div class="portletTitle">
									<div class="title">
						#if (${tool.toolShowResetButton})
						                <a href="${tool.toolResetActionUrl}" target="${tool.toolPlacementIDJS}" title="${rloader.sit_reset}">
						                        <img src="/library/image/transparent.gif" alt="${rloader.sit_reset}" border="1" /></a>
						#end
										<h2>${tool.toolRenderResult.getTitle()}</h2>
									</div>
									<div class="action">
						#if (${tool.toolJSR168Edit} )
						            <a accesskey="e" id="jsr-edit" href="${tool.toolJSR168Edit}" 
						                   title="${rloader.sit_edit}"><img src="/library/image/transparent.gif"  
						                    alt="${rloader.sit_edit}" border="0"></a>
						#end 
						#if ($toolDirectUrlEnabled && ${tool.showDirectToolUrl})
							<a class="tool-directurl" href="#${tool.toolPlacementIDJS}_directurl" rel="#${tool.toolPlacementIDJS}_directurl" title="${rloader.tool_direct_link}">
								<img src="/library/image/transparent.gif" alt="${rloader.tool_direct_link}" border="0"/>
							</a>
							<div id="${tool.toolPlacementIDJS}_directurl" class="direct-url-wrap">
								#if($toolShortUrlEnabled)
									<input type="checkbox" onclick="toggleShortUrlOutput('${tool.directToolUrl}', this, '${tool.toolPlacementIDJS}_urlholder');" />
									<span>${rloader.short_url}</span>
								#end
								<textarea class="${tool.toolPlacementIDJS}_urlholder" rows="3" cols="50">${tool.directToolUrl}</textarea>						
							</div>
						#end
						#if (${tool.toolShowHelpButton})
							#if (${tool.toolJSR168Help} )
						             <a accesskey="h" href="${tool.toolJSR168Help}" title="${rloader.sit_help}">
							#else
								<a href="${tool.toolHelpActionUrl}" title="$rloader.getFormattedMessage("sit_helpfor", $tool.toolRenderResult.title)" 
								 target="_blank" onclick="openWindow('${tool.toolHelpActionUrl}', 'Help',
								  'resizable=yes,toolbar=no,scrollbars=yes,menubar=yes,width=800,height=600'); return false">
								
							#end
									<img src="/library/image/transparent.gif"  alt="$rloader.getFormattedMessage("sit_helpfor", $tool.toolRenderResult.title)" border="0" />
									<span class="skip">${rloader.site_newwindow}</span> </a>
						#end
									</div>
								</div>
							</div>
						#else
							<div class="portletTitleWrap">
								<div class="portletTitle">
									<div class="title">
						#if (${tool.toolShowResetButton})
						                <a href="${tool.toolResetActionUrl}" target="${tool.toolPlacementIDJS}" title="${sitReset}">
						                        <img src="/library/image/transparent.gif" alt="${sitReset}" border="1" /></a>
						#end	
										<h2>${tool.toolTitle}</h2>
									</div>
									<div class="action">
						#if (${tool.toolShowHelpButton})
								<a href="${tool.toolHelpActionUrl}" title="$rloader.getFormattedMessage("sit_helpfor", $tool.toolTitle)" 
								 target="_blank" onclick="openWindow('${tool.toolHelpActionUrl}', 'Help',
								  'resizable=yes,toolbar=no,scrollbars=yes,menubar=yes,width=800,height=600'); return false">
									<img src="/library/image/transparent.gif"  alt="$rloader.getFormattedMessage("sit_helpfor", $tool.toolTitle)" border="0" />
										<span class="skip">${rloader.site_newwindow}</span> </a>
						#end
									</div>
								</div>
							</div>
					    #end
					#end
					<!-- end Tool -->
					<!-- start Tool Body -->						
						#if (${tool.hasRenderResult})
							<div class="portletMainWrap">
							    ${tool.toolRenderResult.getContent()}
							</div>
						#else
							<div class="portletMainWrap">
								<iframe	name="${tool.toolPlacementIDJS}" id="${tool.toolPlacementIDJS}" title="${tool.toolTitle}" 
									class ="portletMainIframe"
									height="475"
									width="100%"
									frameborder="0"
									marginwidth="0"
									marginheight="0"
									scrolling="auto"	
									src="${tool.toolUrl}?panel=Main">
								</iframe>
							</div>
						#end
					<!-- end Tool Body -->												
				#end
			#end
				</div>
			#if ($pageTwoColumn)
				<div id="col2of2">
				#foreach ( $tool in $pageColumn1Tools ) 
					#if ( $tool ) 
					<!-- start include tool -->
					<!-- start Tool Col2 -->
						#if (${tool.hasRenderResult})
							<div class="portletTitleWrap">
								<div class="portletTitle">
									<div class="title">
						#if (${tool.toolShowResetButton})
						                <a href="${tool.toolResetActionUrl}" target="${tool.toolPlacementIDJS}" title="${rloader.sit_reset}">
						                        <img src="/library/image/transparent.gif" alt="${rloader.sit_reset}" border="1" /></a>
						#end
										<h2>${tool.toolRenderResult.getTitle()}</h2>
									</div>
									<div class="action">
						#if (${tool.toolJSR168Edit} )
						            <a accesskey="e" id="jsr-edit" href="${tool.toolJSR168Edit}" 
						                   title="${rloader.sit_edit}"><img src="/library/image/transparent.gif"  
						                    alt="${rloader.sit_edit}" border="0"></a>
						#end 
						#if ($toolDirectUrlEnabled && ${tool.showDirectToolUrl})
							<a class="tool-directurl" href="#${tool.toolPlacementIDJS}_directurl" rel="#${tool.toolPlacementIDJS}_directurl" title="${rloader.tool_direct_link}">
								<img src="/library/image/transparent.gif" alt="${rloader.tool_direct_link}" border="0"/>
							</a>
							<div id="${tool.toolPlacementIDJS}_directurl" class="direct-url-wrap">
								#if($toolShortUrlEnabled)
									<input type="checkbox" onclick="toggleShortUrlOutput('${tool.directToolUrl}', this, '${tool.toolPlacementIDJS}_urlholder');" />
									<span>${rloader.short_url}</span>
								#end
								<textarea class="${tool.toolPlacementIDJS}_urlholder" rows="3" cols="50">${tool.directToolUrl}</textarea>						
							</div>
						#end
						#if (${tool.toolShowHelpButton})
							#if (${tool.toolJSR168Help} )
						             <a accesskey="h" href="${tool.toolJSR168Help}" title="${rloader.sit_help}">
							#else
								<a href="${tool.toolHelpActionUrl}" title="$rloader.getFormattedMessage("sit_helpfor", $tool.toolRenderResult.title)" 
								 target="_blank" onclick="openWindow('${tool.toolHelpActionUrl}', 'Help',
								  'resizable=yes,toolbar=no,scrollbars=yes,menubar=yes,width=800,height=600'); return false">
							#end
									<img src="/library/image/transparent.gif"  alt="$rloader.getFormattedMessage("sit_helpfor", $tool.toolRenderResult.title)"  border="0" />
										<span class="skip">${rloader.site_newwindow}</span> </a>

						#end
									</div>
								</div>
							</div>
						#else
							<div class="portletTitleWrap">
								<div class="portletTitle">
									<div class="title">
						#if (${tool.toolShowResetButton})
						                <a href="${tool.toolResetActionUrl}" target="${tool.toolPlacementIDJS}" title="${sitReset}">
						                        <img src="/library/image/transparent.gif" alt="${sitReset}" border="1" /></a>
						#end	
										<h2>${tool.toolTitle}</h2>
									</div>
									<div class="action">
						#if (${tool.toolShowHelpButton})
								<a href="${tool.toolHelpActionUrl}" title="$rloader.getFormattedMessage("sit_helpfor", $tool.toolTitle)" 
								 target="_blank" onclick="openWindow('${tool.toolHelpActionUrl}', 'Help',
								  'resizable=yes,toolbar=no,scrollbars=yes,menubar=yes,width=800,height=600'); return false">
									<img src="/library/image/transparent.gif"  alt="$rloader.getFormattedMessage("sit_helpfor", $tool.toolTitle)"  border="0" />
										<span class="skip">${rloader.site_newwindow}</span> </a>
						#end
									</div>
								</div>
							</div>
						#end
					<!-- end Tool Col2 -->
					<!-- start Tool Body -->
						#if (${tool.hasRenderResult})
							<div class="portletMainWrap">
							    ${tool.toolRenderResult.getContent()}
							</div>
						#else
							<div class="portletMainWrap">
								<iframe	name="${tool.toolPlacementIDJS}" id="${tool.toolPlacementIDJS}" title="${tool.toolTitle}" 
									class ="portletMainIframe"
									height="475"
									width="100%"
									frameborder="0"
									marginwidth="0"
									marginheight="0"
									scrolling="auto"	
									src="${tool.toolUrl}?panel=Main">
								</iframe>
							</div>
						#end											
					<!-- end Tool Body -->												
					<!-- end include tool -->
					#end
				#end
				</div>
			#end
			</div>
        </div>
			<div>
			<!-- include bottom -->
			#if ( !$pagepopup)
			<div id="footer" role="contentinfo">

				<div class="footerExtNav">
					<ul id="footerLinks">#foreach ( $bn in $bottomNav )<li><span>${bn}</span></li>#end</ul>
				</div>
				<div id="footerInfo">
			#foreach ( $pb in $bottomNavPoweredBy )	
					<a href="${pb.poweredByUrl}" target="_blank">
					 <img border="0" src="${pb.poweredByImage}" alt="${pb.poweredByAltText}" />
					 <span class="skip"> (${rloader.site_newwindow})</span>
					</a>
			#end

			<!-- end include Bottom -->
				</div>
				<div class="sakaiCopyrightInfo">${bottomNavCopyright} 
					${bottomNavService} - ${bottomNavServiceVersion} - Sakai ${bottomNavSakaiVersion} (Kernel ${bottomNavKernelVersion})- Server ${bottomNavServer}
				</div>
				#if ($showServerTime == "true")
			 	<div class="server-time-container">
					#if ($showPreferredTzTime == "true")
						${rloader.site_preferredtime_label}
						<span id="preferredTime" class="server-time"></span><br />
					#end
					${rloader.site_servertime_label}
					<span id="serverTime" class="server-time"></span>
				</div>
				<script type="text/javascript" language="JavaScript">
					// <!--
					updateFooterTime = (function() {
							#if ($showPreferredTzTime == "true")
								var preferredTzDisplay='${preferredTzDisplay}';
								var preferredServerDateAndGMTOffset = new Date(${preferredTzGMTOffset});
								var preferredLocalOffset = preferredServerDateAndGMTOffset.getTime() - (new Date()).getTime();
							#end
							var serverTzDisplay='${serverTzDisplay}';
							var serverServerDateAndGMTOffset = new Date(${serverTzGMTOffset})
							var serverLocalOffset = serverServerDateAndGMTOffset.getTime() - (new Date()).getTime();

							return function() {
									var offsetDate = new Date((new Date()).getTime() + serverLocalOffset);
									var dateString = offsetDate.toUTCString()
											.replace(/GMT/, serverTzDisplay)
											.replace(/UTC/, serverTzDisplay);

									document.getElementById('serverTime').innerHTML = dateString;
	
									#if ($showPreferredTzTime == "true")
										var offsetDate = new Date((new Date()).getTime() + preferredLocalOffset);
										var dateString = offsetDate.toUTCString()
												.replace(/GMT/, preferredTzDisplay)
												.replace(/UTC/, preferredTzDisplay);
	
										document.getElementById('preferredTime').innerHTML = dateString;
									#end
									
									setTimeout('updateFooterTime()', 1000);
								};
						})();
							
					updateFooterTime();
					// --> 
				</script>
				#end
#if ( ${loggedIn})
				<div id="footerAppTray">
#if ( $neoChat )
					<div id="footerAppChat" style="display:none">
						<a href="#" id="chatToggle"><img src="/library/image/silk/comment.png" style="vertical-align: middle; margin-top: 6px; margin-bottom: 5px;" alt="" /> ${rloader.pc_title} 
						<span id="chattableCount"></span>
						</a>
						<!-- chat tray, will hold chat containers (as many as ongoing chats) -->
						<div id="pc_chat_scroll_bar"><div class="goclass" id="goleft"><img src="/library/image/silk/arrow_left.png" style="vertical-align: middle;" alt="" /></div><div class="goclass" id="goright"><img src="/library/image/silk/arrow_right.png" style="vertical-align: middle;" alt="" /></div></div>
					</div>	
#else
#if ( ${sitePages.pageNavShowPresenceLoggedIn})
					<h1 class="skip">${rloader.sit_presencehead}</h1>
					<div id="footerAppPresence">
						<a href="#" id="presenceToggle"><img src="/library/image/silk/user_green.png" style="vertical-align: middle;" alt="" /><span class="skip">Toggle users present panel</span></a>
						<span class="skip">Number of users present:</span> <span id="presenceCount"></span>
					</div>
#end
#end
				</div>
			</div>
#end

#if ( $neoChat && ${loggedIn})
	<h1 class="skip">${rloader.sit_presencehead}</h1>
	#if ( $neoAvatar ) 
		<span id="avatarPermitted" class="skip"></span>
	#end
            <div id="pc" tabindex="-1">
		<div id="pc_title">${rloader.pc_title}<div id="pc_title_close"><a href="#" id="pc_chat_close" title="${rloader.pc_chat_close}"><span class="skip">${rloader.pc_chat_close}</span><img src="/library/image/silk/cross.png" alt=""/></a></div></div>
				<div id="pc_chat_local_video_content" class="pc_chat_video_local" data-video="0">
					<video id="pc_chat_local_video" class="pc_chat_video_min" autoplay muted="true"></video>
					<div id="local_video_bar">
						<a href="javascript:;" id="disable_local_video" onclick="return videoCall.disableVideo();" title="${rloader.pc_video_disable_local_video_title}" class="video_button video_cam_enable"></a>
						<a href="javascript:;" id="enable_local_video" onclick="return videoCall.enableVideo();" style="display:none" title="${rloader.pc_video_enable_local_video_title}" class="video_button video_cam_disable"></a>
						<a href="javascript:;" id="mute_local_audio" onclick="return videoCall.mute();"  title="${rloader.pc_video_mute_local_audio_title}" class="video_button video_mic_enable"></a>
						<a href="javascript:;" id="unmute_local_audio" onclick="return videoCall.unmute();" style="display:none" title="${rloader.pc_video_unmute_local_audio_title}" class="video_button video_mic_disable"></a>

					</div>
				</div>
                <div id="pc_content">
                    <div id="pc_options">
                        <div id="pc_show_off_ctrl"><input type="checkbox" id="pc_showoffline_connections_checkbox"/><label for="pc_showoffline_connections_checkbox">${rloader.pc_showoffline_connections_checkbox}</label></div>
                        <div id="pc_go_off_ctrl"><input type="checkbox" id="pc_go_offline_checkbox"/><label for="pc_go_offline_checkbox">${rloader.pc_go_offline_checkbox}</label></div>
                        <div id="pc_video_off_ctrl"><input type="checkbox" id="pc_video_off_checkbox"/><label for="pc_video_off_checkbox">${rloader.pc_video_off_checkbox}</label></div>
                    </div>
                    <div id="pc_users">
                        <div id="pc_connections_wrapper">
                            <h2 id="pc_connections_label">${rloader.pc_connections_label}</h2>
                            <ul id="pc_connections"></ul>
                        </div>
                        <div class="pc_users_wrapper">
                            <h2 id="pc_site_users_label">${rloader.pc_site_users_label}</h2>
                            <ul id="pc_site_users"></ul>
                        </div>
                    </div>
                </div>

            </div>

            <!-- Trimpath template for the profile connections list -->
            <div id="pc_connections_template" style="display:none;"><!--
                {for connection in connections}
                    <li class="pc_connection">

                        <a id="${connection.uuid}_link" class="pc_user_link" href="javascript:;" onclick="return portalChat.setupChatWindow('${connection.uuid}');">
							## TODO: the width and height below should be set to be whatever the server-side scaling sets it to be (to avoid jiggle)
			#if ( $neoAvatar ) 
                            <img class="pc_connection_image" src="/direct/profile/${connection.uuid}/image"/>
			#end
                            <span class="pc_connection_display_name">${connection.displayName}</span>
                            {if connection.online}
         	                   {if connection.video=='none' || !videoCall || !videoCall.isVideoEnabled()}
                           	       <img class="pc_display_status_bullet" src="/library/image/silk/bullet_green.png" border="0"/>
                               {/if}
                            {else}
                            	<img class="pc_display_status_bullet" src="/library/image/silk/bullet_red.png" border="0"/>
                            {/if}
                        </a>
                        {if connection.online}
     	                   {if connection.video!='none' && videoCall && videoCall.isVideoEnabled()}
	                        <a id="${connection.uuid}_link" class="pc_user_link" href="javascript:;" onclick="return videoCall.directVideoCall('${connection.uuid}',false);">
                        	   <img class="pc_display_status_bullet" src="/library/image/silk/video_cam_available.png" style="right:0px" border="0"/>
                        	</a>
                           {/if}
                        {/if}
                        {if connection.online == false}
                            <a href="javascript:;" onclick="portalChat.pingConnection('${connection.uuid}');" title="$rloader.getString("pc_ping") ${connection.displayName} $rloader.getString("pc_ping_connection")"><img src="/library/image/silk/bell.png" width="16" height="16" border="0"/></a>
                       		<span id="pc_pinged_popup_${connection.uuid}" class="pc_pinged_popup">${rloader.pc_pinged_popup}</span>
                        {/if}
                    </li>
                {/for}
            -->
            </div>

			
            <!-- Trimpath template for the present users list -->
            <div id="pc_site_users_template" style="display:none;"><!--
                {for user in siteUsers}
                    <li class="pc_site_user">
                        {if !user.offline}
                        <a id="${user.id}_link" class="pc_user_link" href="javascript:;" onclick="return portalChat.setupChatWindow('${user.id}');">
                        {/if}
							## TODO: the width and height below should be set to be whatever the server-side scaling sets it to be (to avoid jiggle)
			#if ( $neoAvatar ) 
                            <img class="pc_user_image" src="/direct/profile/${user.id}/image" />
			#end
<<<<<<< HEAD
                            <span class="pc_site_display_name">${user.displayName}</span>
                            {if user.video=='none' || !videoCall || !videoCall.isVideoEnabled()}
                              <img class="pc_display_status_bullet" src="/library/image/silk/bullet_green.png" border="0"/>
                            {/if}
                        </a>
                        {if user.video!='none' && videoCall && videoCall.isVideoEnabled()}
                         <a id="${user.id}_link" class="pc_user_link" href="javascript:;" onclick="return videoCall.directVideoCall('${user.id}',false);">
                          <img class="pc_display_status_bullet" src="/library/image/silk/video_cam_available.png" style="right:0px" border="0"/>
                         </a>
=======
                            <span class="pc_site_display_name">${user.displayName}</span>{if user.offline == false}<img class="pc_display_status_bullet" src="/library/image/silk/bullet_green.png" border="0"/>{else}<img class="pc_display_status_bullet" src="/library/image/silk/bullet_red.png" border="0"/>{/if}
                        {if user.offline == false}
                        </a>
>>>>>>> d61eb8c2
                        {/if}
                    </li>
                {/for}
            -->
            </div>

            <!-- Trimpath template for the chat windows -->
            <div id="pc_connection_chat_template" style="display:none;" tabindex="-1"><!--
#if ( $neoAvatar ) 
               <div class="pc_connection_chat_title_avt pc_connection_chat_title" onclick="portalChat.toggleChatWindow('${uuid}');"><a href="#">
                 <img src="/direct/profile/${uuid}/image" class="pc_connection_chat_title_avt"/><span>${displayName}</span></a>
#else
				<div class="pc_connection_chat_title_no_avt pc_connection_chat_title" onclick="portalChat.toggleChatWindow('${uuid}');"> <a href="#">
                    <div class="pc_connection_chat_title">${displayName}</div></a>
#end
				
                    <a href="javascript:;" onclick="return portalChat.closeChatWindow('${uuid}');" title="${rloader.pc_chat_close}">
						<span class="skip">${rloader.pc_chat_close}</span>
						<img src="/library/image/silk/cross.png" width="16px" height="16px" border="0" style="float: right;" alt=""/>
					</a>
                </div>
				<div id="pc_connection_${uuid}_videochat_bar" class="pc_connection_videochat_bar">
					<div class="pc_connection_videochat_bar_left">
						<a href="javascript:;" onclick="return videoCall.openVideoCall('${uuid}',false);" class="video_off video_button video_call" title="${rloader.pc_video_do_videocall_title}" ></a>
						<a href="javascript:;" onclick="return videoCall.closeVideoCall('${uuid}',true);" class="video_on video_button video_close" title="${rloader.pc_video_end_title}" ></a>
						<a href="javascript:;" onclick="return videoCall.maximizeVideoCall('${uuid}');" class="video_on video_button video_maxi" title="${rloader.pc_video_maximize_title}" ></a>
					</div>
					<div id="pc_connection_${uuid}_videoin" class="pc_connection_videochat_bar_answer">
						<a href="javascript:;" onclick="return videoCall.acceptVideoCall('${uuid}');" class="video_button video_call" title="${rloader.pc_video_accept_title}"></a>
						<a href="javascript:;" onclick="return videoCall.ignoreVideoCall('${uuid}');" class="video_button video_close" title="${rloader.pc_video_ingnore_title}"></a>
						<span>${rloader.pc_video_askforincoming}</span>
					</div>
					<div id="pc_connection_${uuid}_videotime" class="pc_connection_videochat_bar_right">
						<span id="pc_connection_${uuid}_time">00:00</span>
					</div>
                </div>
				<div id="pc_chat_${uuid}_video_content" class="pc_chat_video_content">
					<div style="display:none;" class="pc_chat_video_statusbar"><span></span></div>
					<div style="display:none;" class="statusElement pc_chat_video_failed" ><span>:(</span></div>
					<div style="display:none;" class="statusElement pc_chat_video_finished" ></div>
					
					<div style="display:none;" class="statusElement bubblingG">
						<span class="bubblingG_1">
						</span>
						<span class="bubblingG_2">
						</span>
						<span class="bubblingG_3">
						</span>
					</div>
					
					<div stye="display:none;" class="statusElement pc_chat_video_remote">
						<video id="pc_chat_${uuid}_remote_video" class="pc_chat_video" autoplay >
						</video>
					</div>



					</div>
                <div id="pc_connection_chat_${uuid}_content" class="pc_connection_chat_content">
                    <ul id="pc_connection_chat_${uuid}_messages" class="pc_message_panel"></ul>
                    <div class="pc_editor_wrapper"><input type="text" id="pc_editor_for_${uuid}" class="pc_editor" alt="" title="${rloader.pc_editor_tooltip}"/></div>
                </div>
            -->
            </div>

            <!-- Chat windows get prepended to this container -->
            <div style="bottom: 0px;" id="pc_chat_window_container"><div id="pc_chat_window_scroller"></div></div>

            <!-- END FLOATING CHAT STUFF -->

#end
#if ( ( !$neoChat ) && ${loggedIn} && ${sitePages.pageNavShowPresenceLoggedIn})
                             <div id="presenceArea" style="display: none" class="trayPopup">
				<div id="presenceWrapper">
					<div id="presenceTitle">${rloader.sit_presencetitle}<div><a href="#" id="presenceClose" class="trayPopupClose">x</a></div></div>
#if (${sitePages.pageNavPresenceIframe})
					<iframe name="presenceIframe" id="presenceIframe" title="${rloader.sit_presencetitle}"
						frameborder="0" marginwidth="0" marginheight="0" scrolling="auto" src="${sitePages.pageNavPresenceUrl}?auto=true" >
					</iframe>
#else
				<div id="presenceIframe">
					&nbsp;
				</div>
<script type="text/javascript">
	//these are global variables...
	var sakaiPresenceTimeDelay = ${sitePages.sakaiPresenceTimeDelay};
	var sakaiPresenceFragment = "${sitePages.pageNavPresenceUrl}?output_fragment=yes&auto=true";
    var sakaiLastPresenceTimeOut = setTimeout('updatePresence()', sakaiPresenceTimeDelay); 
</script>
#end

				</div>
                           </div>
#end


#else
<!-- dont compact -->
#end
			#if ( $sitePages.pageMaxIfSingle )
				#if ( $sitePages.pageNavToolsCount > 1 ) 
		</div>
				#end
			#else
		</div>
			#end
		<!-- end includePageBody -->
<!-- END from includePageBody.vm -->
<div id="tutorial"></div><|MERGE_RESOLUTION|>--- conflicted
+++ resolved
@@ -382,21 +382,21 @@
 			#if ( $neoAvatar ) 
                             <img class="pc_user_image" src="/direct/profile/${user.id}/image" />
 			#end
-<<<<<<< HEAD
                             <span class="pc_site_display_name">${user.displayName}</span>
-                            {if user.video=='none' || !videoCall || !videoCall.isVideoEnabled()}
+                            {if user.offline == false}
+                              {if user.video=='none' || !videoCall || !videoCall.isVideoEnabled()}
                               <img class="pc_display_status_bullet" src="/library/image/silk/bullet_green.png" border="0"/>
+                              {/if}
+                            {else}
+                            <img class="pc_display_status_bullet" src="/library/image/silk/bullet_red.png" border="0"/>
                             {/if}
+                        {if user.offline == false}
                         </a>
+                        {/if}
                         {if user.video!='none' && videoCall && videoCall.isVideoEnabled()}
                          <a id="${user.id}_link" class="pc_user_link" href="javascript:;" onclick="return videoCall.directVideoCall('${user.id}',false);">
                           <img class="pc_display_status_bullet" src="/library/image/silk/video_cam_available.png" style="right:0px" border="0"/>
                          </a>
-=======
-                            <span class="pc_site_display_name">${user.displayName}</span>{if user.offline == false}<img class="pc_display_status_bullet" src="/library/image/silk/bullet_green.png" border="0"/>{else}<img class="pc_display_status_bullet" src="/library/image/silk/bullet_red.png" border="0"/>{/if}
-                        {if user.offline == false}
-                        </a>
->>>>>>> d61eb8c2
                         {/if}
                     </li>
                 {/for}
