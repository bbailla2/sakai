<%-- HTML JSF tag libary --%>
<%@ taglib uri="http://java.sun.com/jsf/html" prefix="h" %>
<%-- Core JSF tag library --%>
<%@ taglib uri="http://java.sun.com/jsf/core" prefix="f" %>
<%-- Sakai JSF tag library --%>
<%@ taglib uri="http://sakaiproject.org/jsf/sakai" prefix="sakai" %>
<%-- Sakai JSF tag library --%>
<%@ taglib uri="http://myfaces.apache.org/tomahawk" prefix="t" %>
<f:view>
<head>
  <script type="text/javascript" language="JavaScript" src="/library/js/jquery.js">//</script>
  <script type="text/javascript" language="JavaScript" src="/library/js/fluid-latest/InfusionAll.js">//</script>
  <script type="text/javascript" language="JavaScript" src="/sakai-user-tool-prefs/js/prefs.js">//</script>
<script type="text/javascript">
function checkReloadTop() {
    check = jQuery('input[id$=reloadTop]').val();
    if (check == 'true' ) parent.location.reload();
}

jQuery(document).ready(function () {
    setTimeout('checkReloadTop();', 1500);
});

</script>
</head>
	<sakai:view_container title="#{msgs.prefs_title}">
	<sakai:view_content>
		<h:form id="prefs_form">
				<sakai:stylesheet path="/css/prefs.css"/>
				<sakai:tool_bar>
			  <%--sakai:tool_bar_item action="#{UserPrefsTool.processActionRefreshFrmEdit}" value="Refresh" /--%>
 		    <sakai:tool_bar_item action="#{UserPrefsTool.processActionNotiFrmEdit}" value="#{msgs.prefs_noti_title}" rendered="#{UserPrefsTool.noti_selection == 1}"/>
 		    <sakai:tool_bar_item value="#{msgs.prefs_tab_title}" rendered="#{UserPrefsTool.tab_selection == 1}"/>
 		    <sakai:tool_bar_item action="#{UserPrefsTool.processActionTZFrmEdit}" value="#{msgs.prefs_timezone_title}" rendered="#{UserPrefsTool.timezone_selection == 1}"/>
 		    <sakai:tool_bar_item action="#{UserPrefsTool.processActionLocFrmEdit}" value="#{msgs.prefs_lang_title}"rendered="#{UserPrefsTool.language_selection == 1}"/>
 		    <sakai:tool_bar_item action="#{UserPrefsTool.processActionPrivFrmEdit}" value="#{msgs.prefs_privacy}"  rendered="#{UserPrefsTool.privacy_selection == 1}" />
 		    
 		    <sakai:tool_bar_item action="#{UserPrefsTool.processActionNotiFrmEdit}" value="#{msgs.prefs_noti_title}" rendered="#{UserPrefsTool.noti_selection == 2}"/>
 		    <sakai:tool_bar_item value="#{msgs.prefs_tab_title}" rendered="#{UserPrefsTool.tab_selection == 2}"/>
 		    <sakai:tool_bar_item action="#{UserPrefsTool.processActionTZFrmEdit}" value="#{msgs.prefs_timezone_title}" rendered="#{UserPrefsTool.timezone_selection == 2}"/>
 		    <sakai:tool_bar_item action="#{UserPrefsTool.processActionLocFrmEdit}" value="#{msgs.prefs_lang_title}"rendered="#{UserPrefsTool.language_selection == 2}"/>
 		    <sakai:tool_bar_item action="#{UserPrefsTool.processActionPrivFrmEdit}" value="#{msgs.prefs_privacy}"  rendered="#{UserPrefsTool.privacy_selection == 2}" />
 		    
 		    <sakai:tool_bar_item action="#{UserPrefsTool.processActionNotiFrmEdit}" value="#{msgs.prefs_noti_title}" rendered="#{UserPrefsTool.noti_selection == 3}"/>
 		    <sakai:tool_bar_item value="#{msgs.prefs_tab_title}" rendered="#{UserPrefsTool.tab_selection == 3}"/>
 		    <sakai:tool_bar_item action="#{UserPrefsTool.processActionTZFrmEdit}" value="#{msgs.prefs_timezone_title}" rendered="#{UserPrefsTool.timezone_selection == 3}"/>
 		    <sakai:tool_bar_item action="#{UserPrefsTool.processActionLocFrmEdit}" value="#{msgs.prefs_lang_title}"rendered="#{UserPrefsTool.language_selection == 3}"/>
 		    <sakai:tool_bar_item action="#{UserPrefsTool.processActionPrivFrmEdit}" value="#{msgs.prefs_privacy}"  rendered="#{UserPrefsTool.privacy_selection == 3}" />
 		    
 		    <sakai:tool_bar_item action="#{UserPrefsTool.processActionNotiFrmEdit}" value="#{msgs.prefs_noti_title}" rendered="#{UserPrefsTool.noti_selection == 4}"/>
 		    <sakai:tool_bar_item value="#{msgs.prefs_tab_title}" rendered="#{UserPrefsTool.tab_selection == 4}"/>
 		    <sakai:tool_bar_item action="#{UserPrefsTool.processActionTZFrmEdit}" value="#{msgs.prefs_timezone_title}" rendered="#{UserPrefsTool.timezone_selection == 4}"/>
 		    <sakai:tool_bar_item action="#{UserPrefsTool.processActionLocFrmEdit}" value="#{msgs.prefs_lang_title}"rendered="#{UserPrefsTool.language_selection == 4}"/>
 		    <sakai:tool_bar_item action="#{UserPrefsTool.processActionPrivFrmEdit}" value="#{msgs.prefs_privacy}"  rendered="#{UserPrefsTool.privacy_selection == 4}" />
 		    
 		    <sakai:tool_bar_item action="#{UserPrefsTool.processActionNotiFrmEdit}" value="#{msgs.prefs_noti_title}" rendered="#{UserPrefsTool.noti_selection == 5}"/>
 		    <sakai:tool_bar_item value="#{msgs.prefs_tab_title}" rendered="#{UserPrefsTool.tab_selection == 5}"/>
 		    <sakai:tool_bar_item action="#{UserPrefsTool.processActionTZFrmEdit}" value="#{msgs.prefs_timezone_title}" rendered="#{UserPrefsTool.timezone_selection == 5}"/>
 		    <sakai:tool_bar_item action="#{UserPrefsTool.processActionLocFrmEdit}" value="#{msgs.prefs_lang_title}"rendered="#{UserPrefsTool.language_selection == 5}"/>
 		    <sakai:tool_bar_item action="#{UserPrefsTool.processActionPrivFrmEdit}" value="#{msgs.prefs_privacy}"  rendered="#{UserPrefsTool.privacy_selection == 5}" />
 		    
   	  	</sakai:tool_bar>

				<h3>
					<h:outputText value="#{msgs.prefs_tab_title}" />
					<h:panelGroup rendered="#{UserPrefsTool.tabUpdated}" style="margin:0 3em;font-weight:normal">
						<jsp:include page="prefUpdatedMsg.jsp"/>	
					</h:panelGroup>
				</h3>
				
				
<<<<<<< HEAD
				<sakai:messages rendered="#{!empty facesContext.maximumSeverity}" />
				<p class="instruction"><h:outputText value="#{msgs.tab_inst_1}"/><br/><br/><h:outputText value="#{msgs.tab_inst_2}"/><br/><br/><h:outputText value="#{msgs.tab_inst_3}"/><br /><br /><h:outputText value="#{msgs.tab_inst_save}"/></p>
				<table cellspacing="0" cellpadding="5%" class="sidebyside" border="0">
    			  <tr>
    			    <td>
    			      <b><h:outputText value="#{msgs.tab_not_vis_inst}"/></b>
    			      <br />
    			  	  <h:selectManyListbox value="#{UserPrefsTool.selectedExcludeItems}" size="10" styleClass="sl">
				   		<f:selectItems value="#{UserPrefsTool.prefExcludeItems}" />
				 	  </h:selectManyListbox>
				 	</td>
				 	
				 	<td style="text-align: center;">
						<div style="margin-bottom:1.5em">
						  <h:commandLink id="remove" action="#{UserPrefsTool.processActionRemove}" title="#{msgs.tab_move_inst_re}" styleClass="blockable bl"><h:graphicImage value="/prefs/to-left.png" alt="#{msgs.tab_move_inst_re}" /></h:commandLink>
						  <h:commandLink id="add" action="#{UserPrefsTool.processActionAdd}" title="#{msgs.tab_move_inst}" styleClass="blockable br"><h:graphicImage value="/prefs/to-right.png" alt="#{msgs.tab_move_inst}" /></h:commandLink>
						</div>
						<div>
							<h:commandLink id="removeAll" action="#{UserPrefsTool.processActionRemoveAll}" title="#{msgs.tab_move_all_inst_re}" styleClass="blockable bl"><h:graphicImage value="/prefs/all-to-left.png" alt="#{msgs.tab_move_all_inst_re}" /></h:commandLink>
							<h:commandLink id="addAll" action="#{UserPrefsTool.processActionAddAll}" title="#{msgs.tab_move_all_inst}" styleClass="blockable br"><h:graphicImage value="/prefs/all-to-right.png" alt="#{msgs.tab_move_all_inst}" /></h:commandLink>
						</div>	
				 	</td>
				 	
				 	<td>
					  <b><h:outputText value="#{msgs.tab_vis_inst}"/></b>
    			      <br/>
				 	  <h:selectManyListbox value="#{UserPrefsTool.selectedOrderItems}" size="10" styleClass="sr">
				        <f:selectItems value="#{UserPrefsTool.prefOrderItems}" />
				      </h:selectManyListbox>
				 	</td>
				 	<td style="width:27px;">
				 	  <p style="margin:0"><h:commandLink id="moveTop" action="#{UserPrefsTool.processActionMoveTop}" title="#{msgs.tab_move_top}" styleClass="blockable ud"> <h:graphicImage value="/prefs/to-top.png" alt="#{msgs.tab_move_top}" /> </h:commandLink></p>
				 	  <p style="margin:5px 0 0  0;"><h:commandLink id="moveUp" action="#{UserPrefsTool.processActionMoveUp}" title="#{msgs.tab_move_up}" styleClass="blockable ud"> <h:graphicImage value="/prefs/up.png" alt="#{msgs.tab_move_up}" /> </h:commandLink></p>
					  <div style="margin-top:15px">
				 	  	<p style="margin:0 0 5px 0;"><h:commandLink id="moveDown" action="#{UserPrefsTool.processActionMoveDown}" title="#{msgs.tab_move_down}" styleClass="blockable ud"> <h:graphicImage value="/prefs/down.png" alt="#{msgs.tab_move_down}" /> </h:commandLink></p>
						<p style="margin:0;"><h:commandLink id="moveBottom" action="#{UserPrefsTool.processActionMoveBottom}" title="#{msgs.tab_move_bottom}" styleClass="blockable ud"> <h:graphicImage value="/prefs/to-bottom.png" alt="#{msgs.tab_move_bottom}" /> </h:commandLink></p>
						</div>	
				 	</td>    			  
    			  </tr>
				  <tr>
				  <td></td><td></td>
				  	<td>
						<h:panelGrid cellpadding="0" cellspacing="0">
						<h:panelGroup>
							 <h:outputLabel for="numtabs" style="font-weight:bold"  value="#{msgs.tab_count}"/><f:verbatim>&nbsp;&nbsp;</f:verbatim>
                             <h:selectOneMenu id="numtabs" value="#{UserPrefsTool.tabCount}" styleClass="notsbs">
                                 <f:selectItems value="#{UserPrefsTool.tabsChoices}" />
                             </h:selectOneMenu>
                             <%--<h:inputText size="2" id="numtabs" value="#{UserPrefsTool.tabCount}" />--%>
					  </h:panelGroup>
					  </h:panelGrid>
					</td>
					<td></td>
					</tr>
				</table>
			    <p class="act" style="margin:0;padding:0">
				 	<h:commandButton accesskey="s" id="submit" styleClass="active formButton" value="#{msgs.update_pref}" action="#{UserPrefsTool.processActionSave}"></h:commandButton>
					 <h:commandButton accesskey="x" id="cancel"  value="#{msgs.cancel_pref}" action="#{UserPrefsTool.processActionCancel}" styleClass="formButton"></h:commandButton>
					<h:commandButton type="button" styleClass="dummy blocked" value="#{msgs.update_pref}"  style="display:none"/>
					<h:commandButton type="button" styleClass="dummy blocked" value="#{msgs.cancel_pref}"  style="display:none"/>
			    </p>
		 </h:form>
		 <%-- gsilver: this next bit renders an empty unbalanced div if there is no value --%>
		 <sakai:peer_refresh value="#{UserPrefsTool.refreshElement}" />
=======
				<sakai:messages />
<f:verbatim>
<div class="layoutReorderer-container fl-container-flex" id="layoutReorderer" style="margin:.5em 0">
<p>
<strong>Mouse instructions:</strong>
Drag and drop items with the mouse.
</p>
<p>
<strong>Keyboard instructions:</strong>Direction keys (arrow keys or i-j-k-m) move focus. CTRL + direction keys move the item.
</p>
<div class="columnSetup3 fluid-vertical-order">
<!-- invalid drag n drop message template -->
<p class="flc-reorderer-dropWarning layoutReorderer-dropWarning">
This element can not be placed here.  The element underneath is locked.
</p>
</f:verbatim>
                <f:verbatim>
			<!-- Column #1 -->
                        <div class="flc-reorderer-column col1">
                            <div class="colTitle layoutReorderer-locked"><h4>Favorite Sites (in top bar)</h4></div>

<div class="flc-reorderer-module layoutReorderer-module layoutReorderer-locked">
<div class="demoSelector-layoutReorderer layoutReorderer-module-dragbar">My Workspace</div></div>



		</f:verbatim>
		<t:dataList id="dt1" value="#{UserPrefsTool.prefTabItems}" 
			var="item" layout="simple" 
			rowIndexVar="counter"
			itemStyleClass="dataListStyle">
                <f:verbatim>
                   <div class="flc-reorderer-module layoutReorderer-module last-login"
			id="</f:verbatim>
                  <t:outputText value="#{item.value}"></t:outputText>
                 <f:verbatim>">
                      <div class="demoSelector-layoutReorderer layoutReorderer-module-dragbar">
		</f:verbatim>
                <t:outputText value="#{item.label}"></t:outputText>
                <f:verbatim></div></div></f:verbatim>
		</t:dataList>
                <f:verbatim></div></f:verbatim>

                <f:verbatim>
			<!-- Column #2 -->
                        <div class="flc-reorderer-column col2">
                            <div class="colTitle layoutReorderer-locked"><h4>Active Sites (your drawer)</h4></div>
		</f:verbatim>
		<t:dataList id="dt2" value="#{UserPrefsTool.prefDrawerItems}" 
			var="item" layout="simple" 
			rowIndexVar="counter"
			itemStyleClass="dataListStyle">
                <f:verbatim>
                   <div class="flc-reorderer-module layoutReorderer-module last-login"
			id="</f:verbatim>
                  <t:outputText value="#{item.value}"></t:outputText>
                 <f:verbatim>">
                      <div class="demoSelector-layoutReorderer layoutReorderer-module-dragbar">
		</f:verbatim>
                <t:outputText value="#{item.label}"></t:outputText>
                <f:verbatim></div></div></f:verbatim>
		</t:dataList>
                <f:verbatim></div></f:verbatim>

                <f:verbatim>
			<!-- Column #3 -->
                        <div class="flc-reorderer-column fl-container-flex25 fl-force-left col3">
                            <div class="colTitle layoutReorderer-locked"><h4>Archived Sites (not shown in drawer)</h4></div>
		</f:verbatim>
		<t:dataList id="dt3" value="#{UserPrefsTool.prefHiddenItems}" 
			var="item" layout="simple" 
			rowIndexVar="counter"
			itemStyleClass="dataListStyle">
                <f:verbatim>
                   <div class="flc-reorderer-module layoutReorderer-module last-login"
			id="</f:verbatim>
                  <t:outputText value="#{item.value}"></t:outputText>
                 <f:verbatim>">
                      <div class="demoSelector-layoutReorderer layoutReorderer-module-dragbar">
		</f:verbatim>
                <t:outputText value="#{item.label}"></t:outputText>
                <f:verbatim></div></div></f:verbatim>
		</t:dataList>
                <f:verbatim></div></f:verbatim>
                <f:verbatim></div></div>
<div style="float:none;clear:both;margin:2em 0">
</f:verbatim>

	 	<h:commandButton accesskey="s" id="prefAllSub" styleClass="active formButton" value="#{msgs.update_pref}" action="#{UserPrefsTool.processActionSaveOrder}"></h:commandButton>
		 <h:commandButton accesskey="x" id="cancel"  value="#{msgs.cancel_pref}" action="#{UserPrefsTool.processActionCancel}" styleClass="formButton"></h:commandButton>
		<h:inputHidden id="prefTabString" value="#{UserPrefsTool.prefTabString}" />
		<h:inputHidden id="prefDrawerString" value="#{UserPrefsTool.prefDrawerString}" />
		<h:inputHidden id="prefHiddenString" value="#{UserPrefsTool.prefHiddenString}" />
		<h:inputHidden id="reloadTop" value="#{UserPrefsTool.reloadTop}" />
<f:verbatim>
<p>
When you save your tab preferences, the entire page will automatically refresh to update
the top navigation.
</p>
</div>
<script type="text/javascript">
   initlayoutReorderer();
</script>
</f:verbatim>
</h:form>

</sakai:view_content>                                                                                                                     
</sakai:view_container>
>>>>>>> 5213df88

</f:view><|MERGE_RESOLUTION|>--- conflicted
+++ resolved
@@ -69,97 +69,28 @@
 				</h3>
 				
 				
-<<<<<<< HEAD
-				<sakai:messages rendered="#{!empty facesContext.maximumSeverity}" />
-				<p class="instruction"><h:outputText value="#{msgs.tab_inst_1}"/><br/><br/><h:outputText value="#{msgs.tab_inst_2}"/><br/><br/><h:outputText value="#{msgs.tab_inst_3}"/><br /><br /><h:outputText value="#{msgs.tab_inst_save}"/></p>
-				<table cellspacing="0" cellpadding="5%" class="sidebyside" border="0">
-    			  <tr>
-    			    <td>
-    			      <b><h:outputText value="#{msgs.tab_not_vis_inst}"/></b>
-    			      <br />
-    			  	  <h:selectManyListbox value="#{UserPrefsTool.selectedExcludeItems}" size="10" styleClass="sl">
-				   		<f:selectItems value="#{UserPrefsTool.prefExcludeItems}" />
-				 	  </h:selectManyListbox>
-				 	</td>
-				 	
-				 	<td style="text-align: center;">
-						<div style="margin-bottom:1.5em">
-						  <h:commandLink id="remove" action="#{UserPrefsTool.processActionRemove}" title="#{msgs.tab_move_inst_re}" styleClass="blockable bl"><h:graphicImage value="/prefs/to-left.png" alt="#{msgs.tab_move_inst_re}" /></h:commandLink>
-						  <h:commandLink id="add" action="#{UserPrefsTool.processActionAdd}" title="#{msgs.tab_move_inst}" styleClass="blockable br"><h:graphicImage value="/prefs/to-right.png" alt="#{msgs.tab_move_inst}" /></h:commandLink>
-						</div>
-						<div>
-							<h:commandLink id="removeAll" action="#{UserPrefsTool.processActionRemoveAll}" title="#{msgs.tab_move_all_inst_re}" styleClass="blockable bl"><h:graphicImage value="/prefs/all-to-left.png" alt="#{msgs.tab_move_all_inst_re}" /></h:commandLink>
-							<h:commandLink id="addAll" action="#{UserPrefsTool.processActionAddAll}" title="#{msgs.tab_move_all_inst}" styleClass="blockable br"><h:graphicImage value="/prefs/all-to-right.png" alt="#{msgs.tab_move_all_inst}" /></h:commandLink>
-						</div>	
-				 	</td>
-				 	
-				 	<td>
-					  <b><h:outputText value="#{msgs.tab_vis_inst}"/></b>
-    			      <br/>
-				 	  <h:selectManyListbox value="#{UserPrefsTool.selectedOrderItems}" size="10" styleClass="sr">
-				        <f:selectItems value="#{UserPrefsTool.prefOrderItems}" />
-				      </h:selectManyListbox>
-				 	</td>
-				 	<td style="width:27px;">
-				 	  <p style="margin:0"><h:commandLink id="moveTop" action="#{UserPrefsTool.processActionMoveTop}" title="#{msgs.tab_move_top}" styleClass="blockable ud"> <h:graphicImage value="/prefs/to-top.png" alt="#{msgs.tab_move_top}" /> </h:commandLink></p>
-				 	  <p style="margin:5px 0 0  0;"><h:commandLink id="moveUp" action="#{UserPrefsTool.processActionMoveUp}" title="#{msgs.tab_move_up}" styleClass="blockable ud"> <h:graphicImage value="/prefs/up.png" alt="#{msgs.tab_move_up}" /> </h:commandLink></p>
-					  <div style="margin-top:15px">
-				 	  	<p style="margin:0 0 5px 0;"><h:commandLink id="moveDown" action="#{UserPrefsTool.processActionMoveDown}" title="#{msgs.tab_move_down}" styleClass="blockable ud"> <h:graphicImage value="/prefs/down.png" alt="#{msgs.tab_move_down}" /> </h:commandLink></p>
-						<p style="margin:0;"><h:commandLink id="moveBottom" action="#{UserPrefsTool.processActionMoveBottom}" title="#{msgs.tab_move_bottom}" styleClass="blockable ud"> <h:graphicImage value="/prefs/to-bottom.png" alt="#{msgs.tab_move_bottom}" /> </h:commandLink></p>
-						</div>	
-				 	</td>    			  
-    			  </tr>
-				  <tr>
-				  <td></td><td></td>
-				  	<td>
-						<h:panelGrid cellpadding="0" cellspacing="0">
-						<h:panelGroup>
-							 <h:outputLabel for="numtabs" style="font-weight:bold"  value="#{msgs.tab_count}"/><f:verbatim>&nbsp;&nbsp;</f:verbatim>
-                             <h:selectOneMenu id="numtabs" value="#{UserPrefsTool.tabCount}" styleClass="notsbs">
-                                 <f:selectItems value="#{UserPrefsTool.tabsChoices}" />
-                             </h:selectOneMenu>
-                             <%--<h:inputText size="2" id="numtabs" value="#{UserPrefsTool.tabCount}" />--%>
-					  </h:panelGroup>
-					  </h:panelGrid>
-					</td>
-					<td></td>
-					</tr>
-				</table>
-			    <p class="act" style="margin:0;padding:0">
-				 	<h:commandButton accesskey="s" id="submit" styleClass="active formButton" value="#{msgs.update_pref}" action="#{UserPrefsTool.processActionSave}"></h:commandButton>
-					 <h:commandButton accesskey="x" id="cancel"  value="#{msgs.cancel_pref}" action="#{UserPrefsTool.processActionCancel}" styleClass="formButton"></h:commandButton>
-					<h:commandButton type="button" styleClass="dummy blocked" value="#{msgs.update_pref}"  style="display:none"/>
-					<h:commandButton type="button" styleClass="dummy blocked" value="#{msgs.cancel_pref}"  style="display:none"/>
-			    </p>
-		 </h:form>
-		 <%-- gsilver: this next bit renders an empty unbalanced div if there is no value --%>
-		 <sakai:peer_refresh value="#{UserPrefsTool.refreshElement}" />
-=======
-				<sakai:messages />
+                          <sakai:messages rendered="#{!empty facesContext.maximumSeverity}" />
 <f:verbatim>
 <div class="layoutReorderer-container fl-container-flex" id="layoutReorderer" style="margin:.5em 0">
 <p>
-<strong>Mouse instructions:</strong>
-Drag and drop items with the mouse.
+<h:outputText value="#{msgs.prefs_mouse_instructions}" escape="false"/>
 </p>
 <p>
-<strong>Keyboard instructions:</strong>Direction keys (arrow keys or i-j-k-m) move focus. CTRL + direction keys move the item.
+<h:outputText value="#{msgs.prefs_keyboard_instructions}" escape="false"/>
 </p>
 <div class="columnSetup3 fluid-vertical-order">
 <!-- invalid drag n drop message template -->
 <p class="flc-reorderer-dropWarning layoutReorderer-dropWarning">
-This element can not be placed here.  The element underneath is locked.
+<h:outputText value="#{msgs.prefs_element_locked}" />
 </p>
 </f:verbatim>
                 <f:verbatim>
 			<!-- Column #1 -->
                         <div class="flc-reorderer-column col1">
-                            <div class="colTitle layoutReorderer-locked"><h4>Favorite Sites (in top bar)</h4></div>
+                            <div class="colTitle layoutReorderer-locked"><h4><h:outputText value="#{msgs.prefs_fav_sites}" /></h4></div>
 
 <div class="flc-reorderer-module layoutReorderer-module layoutReorderer-locked">
-<div class="demoSelector-layoutReorderer layoutReorderer-module-dragbar">My Workspace</div></div>
-
-
+<div class="demoSelector-layoutReorderer layoutReorderer-module-dragbar"><h:outputText value="#{msgs.prefs_my_workspace}" /></div></div>
 
 		</f:verbatim>
 		<t:dataList id="dt1" value="#{UserPrefsTool.prefTabItems}" 
@@ -181,7 +112,7 @@
                 <f:verbatim>
 			<!-- Column #2 -->
                         <div class="flc-reorderer-column col2">
-                            <div class="colTitle layoutReorderer-locked"><h4>Active Sites (your drawer)</h4></div>
+                            <div class="colTitle layoutReorderer-locked"><h4><h:outputText value="#{msgs.prefs_active_sites}" /></h4></div>
 		</f:verbatim>
 		<t:dataList id="dt2" value="#{UserPrefsTool.prefDrawerItems}" 
 			var="item" layout="simple" 
@@ -202,7 +133,7 @@
                 <f:verbatim>
 			<!-- Column #3 -->
                         <div class="flc-reorderer-column fl-container-flex25 fl-force-left col3">
-                            <div class="colTitle layoutReorderer-locked"><h4>Archived Sites (not shown in drawer)</h4></div>
+                            <div class="colTitle layoutReorderer-locked"><h4><h:outputText value="#{msgs.prefs_archive_sites}" /></h4></div>
 		</f:verbatim>
 		<t:dataList id="dt3" value="#{UserPrefsTool.prefHiddenItems}" 
 			var="item" layout="simple" 
@@ -231,8 +162,7 @@
 		<h:inputHidden id="reloadTop" value="#{UserPrefsTool.reloadTop}" />
 <f:verbatim>
 <p>
-When you save your tab preferences, the entire page will automatically refresh to update
-the top navigation.
+<h:outputText value="#{msgs.prefs_auto_refresh}" />
 </p>
 </div>
 <script type="text/javascript">
@@ -243,6 +173,5 @@
 
 </sakai:view_content>                                                                                                                     
 </sakai:view_container>
->>>>>>> 5213df88
 
 </f:view>