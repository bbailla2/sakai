/**********************************************************************************
 * $URL: $
 * $Id: $
 ***********************************************************************************
 *
 * Author: Eric Jeney, jeney@rutgers.edu
 * The original author was Joshua Ryan josh@asu.edu. However little of that code is actually left
 *
 * Copyright (c) 2010 Rutgers, the State University of New Jersey
 *
 * Licensed under the Educational Community License, Version 2.0 (the "License");                                                                
 * you may not use this file except in compliance with the License.
 * You may obtain a copy of the License at
 *
 *       http://www.osedu.org/licenses/ECL-2.0
 *
 * Unless required by applicable law or agreed to in writing, software
 * distributed under the License is distributed on an "AS IS" BASIS,
 * WITHOUT WARRANTIES OR CONDITIONS OF ANY KIND, either express or implied.
 * See the License for the specific language governing permissions and
 * limitations under the License.
 *
 **********************************************************************************/

package org.sakaiproject.lessonbuildertool.tool.beans;

import java.io.BufferedInputStream;
import java.io.BufferedOutputStream;
import java.io.File;
import java.io.FileNotFoundException;
import java.io.FileOutputStream;
import java.net.URL;
import java.net.URLConnection;
import java.text.DateFormat;
import java.util.ArrayList;
import java.util.Arrays;
import java.util.Collection;
import java.util.Collections;
import java.util.Comparator;
import java.util.Date;
import java.util.HashMap;
import java.util.HashSet;
import java.util.Iterator;
import java.util.List;
import java.util.Map;
import java.util.Properties;
import java.util.Set;
import java.util.StringTokenizer;
import java.util.regex.Matcher;
import java.util.regex.Pattern;
import java.util.StringTokenizer;
import java.util.Comparator;
import java.util.Date;
import java.util.Set;
import java.util.HashSet;
import java.lang.reflect.Method;
import java.net.URL;
import java.net.URLConnection;
import java.text.DateFormat;
import java.io.InputStream;
import java.io.BufferedInputStream;
import java.io.FileOutputStream;
import java.io.BufferedOutputStream;
import java.io.File;

import org.apache.commons.logging.Log;
import org.apache.commons.logging.LogFactory;
<<<<<<< HEAD
=======
import org.sakaiproject.lessonbuildertool.service.LessonEntity;
import org.sakaiproject.lessonbuildertool.service.BltiInterface;
import org.sakaiproject.lessonbuildertool.service.LessonSubmission;
import org.sakaiproject.lessonbuildertool.service.GradebookIfc;

import org.sakaiproject.event.cover.EventTrackingService;
import org.sakaiproject.authz.cover.AuthzGroupService;
>>>>>>> e3ee53a1
import org.sakaiproject.authz.api.SecurityAdvisor;
import org.sakaiproject.authz.api.SecurityService;

import org.sakaiproject.authz.cover.AuthzGroupService;
import org.sakaiproject.component.cover.ServerConfigurationService;
import org.sakaiproject.content.api.ContentCollectionEdit;

import org.sakaiproject.content.api.ContentEntity;

import org.sakaiproject.content.api.ContentHostingService;
import org.sakaiproject.content.api.ContentResource;
import org.sakaiproject.content.api.ContentResourceEdit;
import org.sakaiproject.content.api.FilePickerHelper;
import org.sakaiproject.content.api.GroupAwareEntity.AccessMode;
import org.sakaiproject.entity.api.Reference;
import org.sakaiproject.entity.api.ResourceProperties;

import org.sakaiproject.event.cover.EventTrackingService;

import org.sakaiproject.entity.api.ResourcePropertiesEdit;

import org.sakaiproject.event.cover.NotificationService;
import org.sakaiproject.exception.IdUnusedException;
import org.sakaiproject.exception.PermissionException;
import org.sakaiproject.exception.TypeException;
import org.sakaiproject.id.cover.IdManager;
import org.sakaiproject.lessonbuildertool.SimplePage;
import org.sakaiproject.lessonbuildertool.SimplePageComment;
import org.sakaiproject.lessonbuildertool.SimplePageGroup;
import org.sakaiproject.lessonbuildertool.SimplePageItem;
import org.sakaiproject.lessonbuildertool.SimplePageLogEntry;
import org.sakaiproject.lessonbuildertool.SimpleStudentPage;
import org.sakaiproject.lessonbuildertool.cc.CartridgeLoader;
import org.sakaiproject.lessonbuildertool.cc.Parser;
import org.sakaiproject.lessonbuildertool.cc.PrintHandler;
import org.sakaiproject.lessonbuildertool.cc.ZipLoader;
import org.sakaiproject.lessonbuildertool.model.SimplePageToolDao;
import org.sakaiproject.lessonbuildertool.service.GradebookIfc;
import org.sakaiproject.lessonbuildertool.service.GroupPermissionsService;
import org.sakaiproject.lessonbuildertool.service.LessonEntity;
import org.sakaiproject.lessonbuildertool.service.LessonSubmission;
import org.sakaiproject.lessonbuildertool.tool.producers.ShowItemProducer;
import org.sakaiproject.lessonbuildertool.tool.producers.ShowPageProducer;
import org.sakaiproject.lessonbuildertool.tool.view.GeneralViewParameters;
import org.sakaiproject.memory.api.Cache;
import org.sakaiproject.memory.api.MemoryService;
import org.sakaiproject.site.api.Group;
import org.sakaiproject.site.api.Site;
import org.sakaiproject.site.api.SitePage;
import org.sakaiproject.site.api.SiteService;
import org.sakaiproject.site.api.ToolConfiguration;
import org.sakaiproject.tool.api.Placement;
import org.sakaiproject.tool.api.SessionManager;
import org.sakaiproject.tool.api.ToolManager;
import org.sakaiproject.tool.api.ToolSession;
import org.sakaiproject.user.api.User;
import org.sakaiproject.user.cover.UserDirectoryService;
import org.sakaiproject.util.FormattedText;
import org.sakaiproject.util.Validator;
import org.springframework.web.multipart.MultipartFile;

import uk.org.ponder.messageutil.MessageLocator;
import uk.org.ponder.rsf.components.UIContainer;
import uk.org.ponder.rsf.components.UIInternalLink;

/**
 * Backing bean for Simple pages
 * 
 * @author Eric Jeney <jeney@rutgers.edu>
 * @author Joshua Ryan josh@asu.edu alt^I
 */

// This bean has two related but somewhat separate uses:
// 1) It keeps common data for the producers and other code. In that use the lifetime of the bean is while
//    generating a single page. The bean has common application logic. The producers are pretty much just UI.
//    The DAO is low-level data access. This is everything else. The producers call this bean, and not the 
//    DAO directly. This layer sticks caches on top of the data access, and provides more complex logic. Security
//    is primarily in the DAO, but the DAO only checks permissions. We have to make sure we only access pages
//    and items in our site
//       Most of the caches are local. Since this bean is request-scope they are recreated for each request.
//    Thus we don't have to worry about timing out the entries.
// 2) It is used by RSF to access data. Normally the bean is associated with a specific page. However the 
//    UI often has to update attributes of a specific item. For that use, there are some item-specific variables
//    in the bean. They are only meaningful during item operations, when itemId will show which item is involved.
// While the bean is used by all the producers, the caching was designed specifically for ShowPageProducer.
// That's because it is used a lot more often than the others. ShowPageProducer should do all data access through
// the methods here that cache. There is also caching by hibernate. However this code is cheaper, partly because
// it doesn't have to do synchronization (since it applies just to processing one transaction).

public class SimplePageBean {
	private static Log log = LogFactory.getLog(SimplePageBean.class);

	public enum Status {
		NOT_REQUIRED, REQUIRED, DISABLED, COMPLETED, FAILED
	}

	public static final Pattern YOUTUBE_PATTERN = Pattern.compile("v[=/_][\\w-]{11}");
	public static final String GRADES[] = { "A+", "A", "A-", "B+", "B", "B-", "C+", "C", "C-", "D+", "D", "D-", "E", "F" };
	public static final String FILTERHTML = "lessonbuilder.filterhtml";
	public static final String LESSONBUILDER_ITEMID = "lessonbuilder.itemid";
	public static final String LESSONBUILDER_PATH = "lessonbuilder.path";
	public static final String LESSONBUILDER_BACKPATH = "lessonbuilder.backpath";
	public static final String LESSONBUILDER_ID = "sakai.lessonbuildertool";

	private static String PAGE = "simplepage.page";
	private static String SITE_UPD = "site.upd";
	private String contents = null;
	private String pageTitle = null;
	private String newPageTitle = null;
	private String subpageTitle = null;
	private boolean subpageNext = false;
	private boolean subpageButton = false;

	private List<Long> currentPath = null;
	private Set<Long> allowedPages = null;    

	private Site currentSite = null; // cache, can be null; used by getCurrentSite

	private List<GroupEntry> currentGroups = null;
	private Set<String> myGroups = null;

	private boolean filterHtml = ServerConfigurationService.getBoolean(FILTERHTML, false);

	public String selectedAssignment = null;

    // generic entity stuff. selectedEntity is the string
    // coming from the picker. We'll use the same variable for any entity type
	public String selectedEntity = null;
	public String[] selectedEntities = new String[] {};
	public String[] selectedGroups = new String[] {};

	public String selectedQuiz = null;
	
	public long removeId;

	private SimplePage currentPage;
	private Long currentPageId = null;
	private Long currentPageItemId = null;
	private String currentUserId = null;
	private long previousPageId = -1;

    // Item-specific variables. These are set by setters which are called
    // by the various edit dialogs. So they're basically inputs to the
    // methods used to make changes to items. The way it works is that
    // when the user submits the form, RSF takes all the form variables,
    // calls setters for each field, and then calls the method specified
    // by the form. The setters set these variables

	public Long itemId = null;
	public boolean isMultimedia = false;

	public String commentsId;
	public boolean anonymous;
	public String comment;
	public String formattedComment;
	public String editId;
	
	public boolean comments;
	public boolean forcedAnon;
	
	public boolean isWebsite = false;

	private String linkUrl;

	private String height, width;

	private String description;
	private String name;
	private boolean required;
	private boolean subrequirement;
	private boolean prerequisite;
	private boolean newWindow;
	private String dropDown;
	private String points;
	private String mimetype;
    // for BLTI, values window, inline, and null for in a new page with navigation
    // but sameWindow should also be set properly, based on the format
	private String format;

	private String numberOfPages;
	private boolean copyPage;

	private String alt = null;
	private String order = null;

	private String youtubeURL;
	private String mmUrl;
	private long youtubeId;

	private boolean hidePage;
	private Date releaseDate;
	private boolean hasReleaseDate;

	private String redirectSendingPage = null;
	private String redirectViewId = null;
	private String quiztool = null;
	private String topictool = null;
	
	private Integer editPrivs = null;
	private String currentSiteId = null;

	public Map<String, MultipartFile> multipartMap;

    // Caches

    // The following caches are used only during a single display of the page. I believe they
    // are so transient that we don't have to worry about synchronizing them or keeping them up to date.
    // Because the producer code tends to deal with items and even item ID's, it doesn't keep objects such
    // as Assignment or PublishedAssessment around. It calls functions here to worry about those. If we
    // don't cache, we'll be doing database lookups a lot. The worst is the code to see whether an item
    // is available. Because it checks all items above, we'd end up order N**2 in the number of items on the
    // page in database queries. It doesn't appear that assignments and assessments do any caching of their
    // own, but hibernate as we use it does.
    //   Normal code shouldn't use the caches directly, but should call something like getAssignment here,
    // which checks the cache and if necessary calls the real getAssignment. I've chosen to do caching on
    // this level, and let the DAO be actual database access. I've really only optimized what is used by
    // ShowPageProducer, as that is used every time a page is shown. Things used when you add or change
    // an item aren't as critical.
    //   If anyone is doing serious work on the code, I recommend creating an Item class that encapsulates
    // all the stuff associated with items. Then the producer would manipulate items. Thus the things in
    // these caches would be held in the Items.

	private Map<Long, SimplePageItem> itemCache = new HashMap<Long, SimplePageItem> ();
	private Map<Long, List<SimplePageItem>> itemsCache = new HashMap<Long, List<SimplePageItem>> ();
	private Map<String, SimplePageLogEntry> logCache = new HashMap<String, SimplePageLogEntry>();
	private Map<Long, Boolean> completeCache = new HashMap<Long, Boolean>();
    private Map<Long, Boolean> visibleCache = new HashMap<Long, Boolean>();
    // this one needs to be global
	private static Cache groupCache = null;   // itemId => grouplist
	protected static final int DEFAULT_EXPIRATION = 10 * 60;

	public static class PathEntry {
		public Long pageId;
		public Long pageItemId;
		public String title;
	}

	public static class UrlItem {
		public String Url;
		public String label;
		public UrlItem(String Url, String label) {
			this.Url = Url;
			this.label = label;
	    }
	}

	public static class GroupEntry {
	    public String name;
	    public String id;
	}

    // Image types

	private static ArrayList<String> imageTypes;

	static {
		imageTypes = new ArrayList<String>();
		imageTypes.add("bmp");
		imageTypes.add("gif");
		imageTypes.add("icns");
		imageTypes.add("ico");
		imageTypes.add("jpg");
		imageTypes.add("jpeg");
		imageTypes.add("png");
		imageTypes.add("tiff");
		imageTypes.add("tif");
	}

    // Spring Injection

	private SessionManager sessionManager;

	public void setSessionManager(SessionManager sessionManager) {
		this.sessionManager = sessionManager;
	}

	private ContentHostingService contentHostingService;

	public void setContentHostingService(ContentHostingService contentHostingService) {
		this.contentHostingService = contentHostingService;
	}

	private GradebookIfc gradebookIfc = null;

	public void setGradebookIfc(GradebookIfc g) {
		gradebookIfc = g;
	}

	private LessonEntity forumEntity = null;
	public void setForumEntity(Object e) {
		forumEntity = (LessonEntity)e;
	}

	private LessonEntity quizEntity = null;
	public void setQuizEntity(Object e) {
		quizEntity = (LessonEntity)e;
	}
	
	private LessonEntity assignmentEntity = null;
	public void setAssignmentEntity(Object e) {
		assignmentEntity = (LessonEntity)e;
	}
	
	private ToolManager toolManager;
	private SecurityService securityService;
	private SiteService siteService;
	private SimplePageToolDao simplePageToolDao;
	
	private MessageLocator messageLocator;
	public void setMessageLocator(MessageLocator x) {
	    messageLocator = x;
	}
	public MessageLocator getMessageLocator() {
	    return messageLocator;
	}

	static MemoryService memoryService = null;
	public void setMemoryService(MemoryService m) {
	    memoryService = m;
	}

    // End Injection

	public void init () {	
	    if (groupCache == null)
		groupCache = memoryService
		    .newCache("org.sakaiproject.lessonbuildertool.tool.beans.SimplePageBean.cache");
	}

    // no destroy. We want to leave the cache intact when we exit, because there's one of us
    // per request.

	public SimplePageItem findItem(long itId) {
		Long itemId = itId;
		SimplePageItem ret = itemCache.get(itemId);
		if (ret != null)
			return ret;
		ret = simplePageToolDao.findItem(itemId);
		if (ret != null)
			itemCache.put(itemId, ret);
		return ret;
	}

	public String errMessage() {
		ToolSession toolSession = sessionManager.getCurrentToolSession();
		String error = (String)toolSession.getAttribute("lessonbuilder.error");
		if (error != null)
			toolSession.removeAttribute("lessonbuilder.error");
		return error;
	}

	public void setErrMessage(String s) {
		ToolSession toolSession = sessionManager.getCurrentToolSession();
		toolSession.setAttribute("lessonbuilder.error", s);
	}

	public void setErrKey(String key, String text ) {
		ToolSession toolSession = sessionManager.getCurrentToolSession();
		toolSession.setAttribute("lessonbuilder.error", messageLocator.getMessage(key).replace("{}", text));
	}

       public void setTopRefresh() {
	   ToolSession toolSession = sessionManager.getCurrentToolSession();
	   toolSession.setAttribute("lessonbuilder.topRefresh", true);
       }

       public boolean getTopRefresh() {
	   ToolSession toolSession = sessionManager.getCurrentToolSession();
	   if (toolSession.getAttribute("lessonbuilder.topRefresh") != null) {
	       toolSession.removeAttribute("lessonbuilder.topRefresh");
	       return true;
	   }
	   return false;
       }


    // a lot of these are setters and getters used for the form process, as 
    // described above

	public void setAlt(String alt) {
		this.alt = alt;
	}

	public String getDescription() {
		if (itemId != null && itemId != -1) {
			return findItem(itemId).getDescription();
		} else {
			return null;
		}
	}

	public void setDescription(String description) {
		this.description = description;
	}

	public void setHidePage(boolean hide) {
		hidePage = hide;
	}

	public void setReleaseDate(Date releaseDate) {
		this.releaseDate = releaseDate;
	}

	public Date getReleaseDate() {
		return releaseDate;
	}

	public void setHasReleaseDate(boolean hasReleaseDate) {
		this.hasReleaseDate = hasReleaseDate;
	}

    // gets called for non-checked boxes also, but q will be null
	public void setQuiztool(String q) {
	    if (q != null)
		quiztool = q;
	}

	public void setTopictool(String q) {
	    if (q != null)
		topictool = q;
	}


	public String getName() {
		if (itemId != null && itemId != -1) {
			return findItem(itemId).getName();
		} else {
			return null;
		}
	}

	public void setName(String name) {
		this.name = name;
	}

	public void setRequired(boolean required) {
		this.required = required;
	}

	public void setSubrequirement(boolean subrequirement) {
		this.subrequirement = subrequirement;
	}

	public void setPrerequisite(boolean prerequisite) {
		this.prerequisite = prerequisite;
	}

	public void setNewWindow(boolean newWindow) {
		this.newWindow = newWindow;
	}

	public void setDropDown(String dropDown) {
		this.dropDown = dropDown;
	}

	public void setPoints(String points) {
		this.points = points;
	}

	public void setFormat(String format) {
		this.format = format;
	}

	public void setMimetype(String mimetype) {
		if (mimetype != null)
		    mimetype = mimetype.toLowerCase().trim();
		this.mimetype = mimetype;
	}

	public String getPageTitle() {
		return getCurrentPage().getTitle();
	}

	public void setPageTitle(String title) {
		pageTitle = title;
	}

	public void setNewPageTitle(String title) {
		newPageTitle = title;
	}

	public void setNumberOfPages(String n) {
		numberOfPages = n;
	}

	public void setCopyPage(boolean c) {
		this.copyPage = c;
	}

	public String getContents() {
		return (itemId != null && itemId != -1 ? findItem(itemId).getHtml() : "");
	}

	public void setContents(String contents) {
		this.contents = contents;
	}

	public void setItemId(Long id) {
		itemId = id;
	}

	public Long getItemId() {
	    return itemId;
	}

	public void setMultimedia(boolean isMm) {
	    isMultimedia = isMm;
	}
	
	public void setWebsite(boolean isWebsite) {
	    this.isWebsite = isWebsite;
	}

    // hibernate interposes something between us and saveItem, and that proxy gets an
    // error after saveItem does. Thus we never see any value that saveItem might 
    // return. Hence we pass saveItem a list to which it adds the error message. If
    // there is a message from saveItem take precedence over the message we detect here,
    // since it's the root cause.
	public boolean saveItem(Object i, boolean requiresEditPermission) {       
		String err = null;
		List<String>elist = new ArrayList<String>();
		
		try {
			simplePageToolDao.saveItem(i,  elist, messageLocator.getMessage("simplepage.nowrite"), requiresEditPermission);
		} catch (Throwable t) {	
			// this is probably a bogus error, but find its root cause
			while (t.getCause() != null) {
				t = t.getCause();
			}
			err = t.toString();
		}
		
		// if we got an error from saveItem use it instead
		if (elist.size() > 0)
			err = elist.get(0);
		if (err != null) {
			setErrMessage(messageLocator.getMessage("simplepage.savefailed") + err);
			return false;
		}
		
		return true;
	}
	
	public boolean saveItem(Object i) {
		return saveItem(i, true);
	}
	
	boolean update(Object i) {
		return update(i, true);
	}

    // see notes for saveupdate
	
	// requiresEditPermission determines whether simplePageToolDao should confirm
	// edit permissions before making the update
	boolean update(Object i, boolean requiresEditPermission) {       
		String err = null;
		List<String>elist = new ArrayList<String>();
		try {
			simplePageToolDao.update(i,  elist, messageLocator.getMessage("simplepage.nowrite"), requiresEditPermission);
		} catch (Throwable t) {
			// this is probably a bogus error, but find its root cause
			while (t.getCause() != null) {
				t = t.getCause();
			}
			err = t.toString();
		}
	    // if we got an error from saveItem use it instead
		if (elist.size() > 0)
			err = elist.get(0);
		if (err != null) {
			setErrMessage(messageLocator.getMessage("simplepage.savefailed") + err);
			return false;
		}
		
		return true;
	}

    // The permissions model assumes that all code operates on the current
    // page. When the current page is set, the set code verifies that the
    // page is in the current site. However when operating on items, we
    // have to make sure they are in the current page, or we could end up
    // hacking on an item in a completely different site. This method checks
    // that an item is OK to hack on, given the current page.

	private boolean itemOk(Long itemId) {
		// not specified, we'll add a new one
		if (itemId == null || itemId == -1)
			return true;
		SimplePageItem item = findItem(itemId);
		if (item.getPageId() != getCurrentPageId()) {
			return false;
		}
		return true;
	}

    // called by the producer that uses FCK to update a text block
	public String submit() {
		String rv = "success";
		
		if (!itemOk(itemId))
		    return "permission-failed";
		
		if (canEditPage()) {
			Placement placement = toolManager.getCurrentPlacement();

			StringBuilder error = new StringBuilder();

			// there's an issue with HTML security in the Sakai community.
			// a lot of people feel users shouldn't be able to add javascript, etc
			// to their HTML. I think enforcing that makes Sakai less than useful.
			// So check config options to see whether to do that check
			String html = contents;
			if (getCurrentPage().getOwner() != null || filterHtml 
					&& !"false".equals(placement.getPlacementConfig().getProperty("filterHtml")) ||
					"true".equals(placement.getPlacementConfig().getProperty("filterHtml"))) {
				html = FormattedText.processFormattedText(contents, error);
			} else {
				html = FormattedText.processHtmlDocument(contents, error);
			}
			
			if (html != null) {
				SimplePageItem item;
				// itemid -1 means we're adding a new item to the page, 
				// specified itemid means we're updating an existing one
				if (itemId != null && itemId != -1) {
					item = findItem(itemId);
				} else {
					item = appendItem("", "", SimplePageItem.TEXT);
				}

				item.setHtml(html);
				setItemGroups(item, selectedGroups);
				update(item);
			} else {
				rv = "cancel";
			}

			placement.save();
		} else {
			rv = "cancel";
		}

		return rv;
	}

	public String cancel() {
		return "cancel";
	}

	public String processMultimedia() {
	    return processResource(SimplePageItem.MULTIMEDIA, false);
	}

	public String processResource() {
	    return processResource(SimplePageItem.RESOURCE, false);
	}

        public String processWebSite() {
	    return processResource(SimplePageItem.RESOURCE, true);
	}

    // get mime type for a URL. connect to the server hosting
    // it and ask them. Sorry, but I don't think there's a better way
	public String getTypeOfUrl(String url) {
	    String mimeType = null;

	    // try to find the mime type of the remote resource
	    // this is only likely to be a problem if someone is pointing to
	    // a url within Sakai. We think in realistic cases those that are
	    // files will be handled as files, so anything that comes where
	    // will be HTML. That's the default if this fails.
	    try {
		URLConnection conn = new URL(url).openConnection();
		conn.setConnectTimeout(30000);
		conn.setReadTimeout(30000);
		// generate cookie based on code in  RequestFilter.java
		//String suffix = System.getProperty("sakai.serverId");
		//if (suffix == null || suffix.equals(""))
		//    suffix = "sakai";
		//Session s = sessionManager.getCurrentSession();
		//conn.setRequestProperty("Cookie", "JSESSIONID=" + s.getId() + "." + suffix);
		conn.connect();
		String t = conn.getContentType();
		if (t != null && !t.equals("")) {
		    int i = t.indexOf(";");
		    if (i >= 0)
			t = t.substring(0, i);
		    t = t.trim();
		    mimeType = t;
		}
		conn.getInputStream().close();
	    } catch (Exception e) {log.error("getTypeOfUrl connection error " + e);};
	    return mimeType;
	}

    // return call from the file picker, used by add resource
    // the picker communicates with us by session variables
	public String processResource(int type, boolean isWebSite) {
		if (!canEditPage())
		    return "permission-failed";

		ToolSession toolSession = sessionManager.getCurrentToolSession();
		List refs = null;
		String id = null;
		String name = null;
		String mimeType = null;

		if (toolSession.getAttribute(FilePickerHelper.FILE_PICKER_CANCEL) == null && toolSession.getAttribute(FilePickerHelper.FILE_PICKER_ATTACHMENTS) != null) {

			refs = (List) toolSession.getAttribute(FilePickerHelper.FILE_PICKER_ATTACHMENTS);
			if (refs == null || refs.size() != 1) {
				return "no-reference";
			}
			Reference ref = (Reference) refs.get(0);
			id = ref.getId();

			name = ref.getProperties().getProperty("DAV:displayname");

			// URLs are complex. There are two issues:
			// 1) The stupid helper treats a URL as a file upload. Have to make it a URL type.
			// I suspect we're intended to upload a file from the URL, but I don't think
			// any part of Sakai actually does that. So we reset Sakai's file type to URL
			// 2) Lesson builder needs to know the mime type, to know how to set up the
			// OBJECT or IFRAME. We send that out of band in the "html" field of the 
			// lesson builder item entry. I see no way to do that other than to talk
			// to the server at the other end and see what MIME type it claims.
			mimeType = ref.getProperties().getProperty("DAV:getcontenttype");
			if (mimeType.equals("text/url")) {
			        mimeType = null; // use default rules if we can't find it
				String url = null;
				// part 1, fix up the type fields
				boolean pushed = false;
				try {
					pushed = pushAdvisor();
					ContentResourceEdit res = contentHostingService.editResource(id);
					res.setContentType("text/url");
					res.setResourceType("org.sakaiproject.content.types.urlResource");
					url = new String(res.getContent());
					contentHostingService.commitResource(res);
				} catch (Exception ignore) {
					return "no-reference";
				}finally {
					if(pushed) popAdvisor();
				}
				// part 2, find the actual data type.
				if (url != null)
				    mimeType = getTypeOfUrl(url);
			}

		} else {
			return "cancel";
		}

		boolean pushed = false;
		try {
			pushed = pushAdvisor();
			contentHostingService.checkResource(id);
		} catch (PermissionException e) {
			return "permission-exception";
		} catch (IdUnusedException e) {
			// Typically Means Cancel
			return "cancel";
		} catch (TypeException e) {
			return "type-exception";
		}finally {
			if(pushed) popAdvisor();
		}

		Long itemId = (Long)toolSession.getAttribute(LESSONBUILDER_ITEMID);

		if (!itemOk(itemId))
		    return "permission-failed";

		toolSession.removeAttribute(FilePickerHelper.FILE_PICKER_ATTACHMENTS);
		toolSession.removeAttribute(FilePickerHelper.FILE_PICKER_CANCEL);
		toolSession.removeAttribute(LESSONBUILDER_ITEMID);

		if("application/zip".equals(mimeType) && isWebSite) {
		    // We need to set the sakaiId to the resource id of the index file
		    id = expandZippedResource(id);
		    if (id == null)
			return "failed";
		}

		String[] split = id.split("/");

		SimplePageItem i;
		if (itemId != null && itemId != -1) {
			i = findItem(itemId);
			i.setSakaiId(id);
			if (mimeType != null)
				i.setHtml(mimeType);
			i.setName(name != null ? name : split[split.length - 1]);
			clearImageSize(i);
		} else {
			i = appendItem(id, (name != null ? name : split[split.length - 1]), type);
			if (mimeType != null) {
				i.setHtml(mimeType);
			}
		}
		i.setSameWindow(false);
		update(i);

		return "importing";
	}

    // set default for image size for new objects
        private void clearImageSize(SimplePageItem i) {
        		// defaults to a fixed width and height, appropriate for some things, but for an
		// image, leave it blank, since browser will then use the native size
	        if (i.getType() == SimplePageItem.MULTIMEDIA) {
		    if (isImageType(i)) {
			i.setHeight("");
			i.setWidth("");
		    }
		}
	}

    // main code for adding a new item to a page
	private SimplePageItem appendItem(String id, String name, int type)   {
	    // add at the end of the page
		int seq = getItemsOnPage(getCurrentPageId()).size() + 1;
		SimplePageItem i = simplePageToolDao.makeItem(getCurrentPageId(), seq, type, id, name);

		// defaults to a fixed width and height, appropriate for some things, but for an
		// image, leave it blank, since browser will then use the native size
		clearImageSize(i);

		saveItem(i);
		return i;
	}

	/**
	 * Returns 0 if user has site.upd or simplepage.upd.
	 * Returns 1 if user is page owner
	 * Returns 2 otherwise
	 * @return
	 */
	public int getEditPrivs() {
		if(editPrivs != null) {
			return editPrivs;
		}
		
		editPrivs = 2;
		String ref = "/site/" + getCurrentSiteId();
		boolean ok = securityService.unlock(SimplePage.PERMISSION_LESSONBUILDER_UPDATE, ref);
		if(ok) editPrivs = 0;
		
		if(editPrivs != 0 && UserDirectoryService.getCurrentUser().getId()
									.equals(getCurrentPage().getOwner())) {
			editPrivs = 1;
		}
		
		
		return editPrivs;
	}
	
	/**
	 * Returns true if user has site.upd, simplepage.upd, or is page owner.
	 * False otherwise.
	 * @return
	 */
	public boolean canEditPage() {
		if(getEditPrivs() <= 1) {
			return true;
		}else {
			return false;
		}
	}

	public boolean canReadPage() {
		String ref = "/site/" + getCurrentSiteId();
		return securityService.unlock(SimplePage.PERMISSION_LESSONBUILDER_READ, ref);
	}
	public boolean canEditSite() {
		String ref = "/site/" + getCurrentSiteId();
		return securityService.unlock("site.upd", ref);
	}


	public void setToolManager(ToolManager toolManager) {
		this.toolManager = toolManager;
	}

	public void setSecurityService(SecurityService service) {
		securityService = service;
	}

	public void setSiteService(SiteService service) {
		siteService = service;
	}

	public void setSimplePageToolDao(Object dao) {
		simplePageToolDao = (SimplePageToolDao) dao;
	}

	public List<SimplePageItem>  getItemsOnPage(long pageid) {
		List<SimplePageItem>items = itemsCache.get(pageid);
		if (items != null)
		    return items;

		items = simplePageToolDao.findItemsOnPage(pageid);
		
		// This code adds a global comments tool to the bottom of each
		// student page, but only if there's something else on the page
		// already and the instructor has enabled the option.
		if(items.size() > 0) {
			SimplePage page = simplePageToolDao.getPage(pageid);
			if(page.getOwner() != null) {
				SimpleStudentPage student = simplePageToolDao.findStudentPage(page.getTopParent());
				if(student != null && student.getCommentsSection() != null) {
					SimplePageItem item = simplePageToolDao.findItem(student.getItemId());
					if(item != null && item.getShowComments() != null && item.getShowComments()) {
						items.add(0, simplePageToolDao.findItem(student.getCommentsSection()));
					}
				}
			}
		}
		
		for (SimplePageItem item: items) {
		    itemCache.put(item.getId(), item);
		}
		
		itemsCache.put(pageid, items);
		return items;
	}

	public String deleteItem()  {
		if (!itemOk(itemId))
		    return "permission-failed";
		if (!canEditPage())
		    return "permission-failed";

		SimplePageItem i = findItem(itemId);

		int seq = i.getSequence();

		boolean b = false;

		// if access controlled, clear it before deleting item
		if (i.isPrerequisite()) {
		    i.setPrerequisite(false);
		    checkControlGroup(i, false);
		}
		
		
		b = simplePageToolDao.deleteItem(i);
		
		if (b) {
			List<SimplePageItem> list = getItemsOnPage(getCurrentPageId());
			for (SimplePageItem item : list) {
				if (item.getSequence() > seq) {
					item.setSequence(item.getSequence() - 1);
					update(item);
				}
			}

			return "successDelete";
		} else {
			log.warn("deleteItem error deleting Item: " + itemId);
			return "failure";
		}
	}

    // not clear whether it's worth caching this. The first time it's called for a site
    // the pages are fetched. Beyond that it's a linear search of pages that are in memory
    // ids are sakai.assignment.grades, sakai.samigo, sakai.mneme, sakai.forums, sakai.jforum.tool
	public String getCurrentTool(String commonToolId) {
		Site site = getCurrentSite();
		ToolConfiguration tool = site.getToolForCommonId(commonToolId);
		if (tool == null)
			return null;
		return tool.getId();
	}

	public String getCurrentToolTitle(String commonToolId) {
		Site site = getCurrentSite();
		ToolConfiguration tool = site.getToolForCommonId(commonToolId);
		if (tool == null)
			return null;
		return tool.getTitle();
	}

	private Site getCurrentSite() {
		if (currentSite != null) // cached value
			return currentSite;
		
		try {
			currentSite = siteService.getSite(toolManager.getCurrentPlacement().getContext());
		} catch (Exception impossible) {
			impossible.printStackTrace();
		}
		
		return currentSite;
	}

    // find page to show in next link
    // If the current page is a LB page, and it has a single "next" link on it, use that

    //  If the current page is a LB page, and it has more than one
    //  "next" link on it, show no next. If there's more than one
    //  next, this is probably a page with a branching question, in
    //  which case there really isn't a single next.

    // If the current page is a LB page, and it is not finished (i.e.
    // there are required items not done), there is no next, or next
    // is grayed out.
    
    //  Otherwise look at the page above in the breadcrumbs. If the
    //  next item on the page is not an inline item, and the item is
    //  available, next should be the next item on that page. (If
    //  it's an inline item we need to go back to the page above so
    //  they can see the inline item next.)

    // If the current page is something like a test, there is an
    // issue. What if the next item is not available when the page is
    // displayed, because it requires that you get a passing score on
    // the current test? For the moment, if the current item is required
    // but the next is not available, show the link but test it when it's
    // clicked.

    // TODO: showpage and showitem, implement next. Should not pass a
    // path argument. That gives next. If there's a pop we do it.
    //    in showitem, check if it's available, if not, show an error
    // with a link to the page above.

    // return: new item on same level, null if none, the item arg if need to go up a level
    //   java really needs to be able to return more than one thing, item == item is being
    //   used as a flag to return up a level
	public SimplePageItem findNextPage(SimplePageItem item) {
		if(item.getType() == SimplePageItem.PAGE) {
			Long pageId = Long.valueOf(item.getSakaiId());
			List<SimplePageItem> items = getItemsOnPage(pageId);
			int nexts = 0;
			SimplePageItem nextPage = null;
			for (SimplePageItem i: items) {
				if (i.getType() == SimplePageItem.PAGE && i.getNextPage()) {
					nextPage = i;
					nexts++;
				}
			}
			// if next, use it; no next if not ready
			if (nexts == 1) {
				if (isItemAvailable(nextPage, pageId))
					return nextPage;
				return null;
			}
			// more than one, presumably you're intended to pick one of them, and
			// there is no generic next
			if (nexts > 1) {
				return null;
			}

			// if this is a next page, if there's no explicIt next it's
			// not clear that it makes sense to go anywhere. it's kind of
			// detached from its parent
			if (item.getNextPage())
				return null;

			// here for a page with no explicit next. Treat like any other item
			// except that we need to compute path op. Page must be complete or we
			// would have returned null.

		}else if(item.getType() == SimplePageItem.STUDENT_CONTENT) {
			return null;
		}

		// this should be a top level page. We're not currently doing next for that.
		// we have to trap it because now and then we have items with bogus 0 page ID, so we
		// could get a spurious next item
		if (item.getPageId() == 0L)
			return null;

		// see if there's an actual next we can go to, otherwise calling page
		SimplePageItem nextItem = simplePageToolDao.findNextItemOnPage(item.getPageId(), item.getSequence());

		// skip items which won't show because user isn't in the group
		while (nextItem != null && !isItemVisible(nextItem)) {
			nextItem = simplePageToolDao.findNextItemOnPage(nextItem.getPageId(), nextItem.getSequence());		
		}

		boolean available = false;
		if (nextItem != null) {

			int itemType = nextItem.getType();
			if (itemType == SimplePageItem.ASSIGNMENT ||
					itemType == SimplePageItem.ASSESSMENT ||
					itemType == SimplePageItem.FORUM ||
					itemType == SimplePageItem.PAGE ||
					itemType == SimplePageItem.RESOURCE && nextItem.isSameWindow()) {
				// it's easy if the next item is available. If it's not, then
				// we need to see if everything other than this item is done and
				// this one is required. In that case the issue must be that this
				// one isn't finished yet. Let's assume the user is going to finish
				// this one. We'll verify that when he actually does the next;
				if (isItemAvailable(nextItem, item.getPageId()) ||
						item.isRequired() && wouldItemBeAvailable(item, item.getPageId()))
					return nextItem;
			}
		}

		// otherwise return to calling page
		return item; // special flag
	}

    // corresponding code for outputting the link
    // perhaps I should adjust the definition of path so that normal items show on it and not just pages
    //   but at the moment path is just the pages. So when we're in a normal item, it doesn't show.
    //   that means that as we do Next between items and pages, when we go to a page it gets pushed
    //   on and when we go from a page to an item, the page has to be popped off.
	public void addNextLink(UIContainer tofill, SimplePageItem item) {
		SimplePageItem nextItem = findNextPage(item);
		if (nextItem == item) { // that we need to go up a level
			List<PathEntry> path = (List<PathEntry>)sessionManager.getCurrentToolSession().getAttribute(LESSONBUILDER_PATH);
			int top;
			if (path == null)
				top = -1;
			else
				top = path.size()-1;
		// if we're on a page, have to pop it off first
		// for a normal item the end of the path already is the page above
			if (item.getType() == SimplePageItem.PAGE)
				top--;
			if (top >= 0) {
				PathEntry e = path.get(top);
				GeneralViewParameters view = new GeneralViewParameters(ShowPageProducer.VIEW_ID);
				view.setSendingPage(e.pageId);
				view.setItemId(e.pageItemId);
				view.setPath(Integer.toString(top));
				UIInternalLink.make(tofill, "next", messageLocator.getMessage("simplepage.next"), view);
			}
	    } else  if (nextItem != null) {
	    	GeneralViewParameters view = new GeneralViewParameters();
	    	int itemType = nextItem.getType();
	    	if (itemType == SimplePageItem.PAGE) {
	    		view.setSendingPage(Long.valueOf(nextItem.getSakaiId()));
	    		view.viewID = ShowPageProducer.VIEW_ID;
	    		if (item.getType() == SimplePageItem.PAGE)
	    			view.setPath("next");  // page to page, just a next
	    		else
	    			view.setPath("push");  // item to page, have to push the page
	    	} else if (itemType == SimplePageItem.RESOURCE) { /// must be a same page resource
	    		view.setSendingPage(Long.valueOf(item.getPageId()));
	    		// to the check. We need the check to set access control appropriately
	    		// if the user has passed.
	    		if (!isItemAvailable(nextItem, nextItem.getPageId()))
	    			view.setRecheck("true");
	    		view.setSource(nextItem.getItemURL());
	    		view.viewID = ShowItemProducer.VIEW_ID;
	    	} else {
	    		view.setSendingPage(Long.valueOf(item.getPageId()));
	    		LessonEntity lessonEntity = null;
	    		switch (nextItem.getType()) {
	    			case SimplePageItem.ASSIGNMENT:
	    				lessonEntity = assignmentEntity.getEntity(nextItem.getSakaiId()); break;
	    			case SimplePageItem.ASSESSMENT:
	    				view.setClearAttr("LESSONBUILDER_RETURNURL_SAMIGO");
	    				lessonEntity = quizEntity.getEntity(nextItem.getSakaiId()); break;
	    			case SimplePageItem.FORUM:
	    				lessonEntity = forumEntity.getEntity(nextItem.getSakaiId()); break;
	    		}
	    		// normally we won't send someone to an item that
	    		// isn't available. But if the current item is a test, etc, we can't
	    		// know whether the user will pass it, so we have to ask ShowItem to
	    		// to the check. We need the check to set access control appropriately
	    		// if the user has passed.
	    		if (!isItemAvailable(nextItem, nextItem.getPageId()))
	    			view.setRecheck("true");
	    			view.setSource((lessonEntity==null)?"dummy":lessonEntity.getUrl());
	    			if (item.getType() == SimplePageItem.PAGE)
	    				view.setPath("pop");  // now on a have, have to pop it off
	    			view.viewID = ShowItemProducer.VIEW_ID;
	    	}
	    	
	    	view.setItemId(nextItem.getId());
	    	view.setBackPath("push");
	    	UIInternalLink.make(tofill, "next", messageLocator.getMessage("simplepage.next"), view);
	    }
	}

    // Because of the existence of chains of "next" pages, there's no static approach that will find
    // back links. Thus we keep track of the actual path the user has followed. However we have to
    // prune both path and back path when we return to an item that's already on them to avoid
    // loops of various kinds.

	public void addPrevLink(UIContainer tofill, SimplePageItem item) {
		List<PathEntry> backPath = (List<PathEntry>)sessionManager.getCurrentToolSession().getAttribute(LESSONBUILDER_BACKPATH);
		List<PathEntry> path = (List<PathEntry>)sessionManager.getCurrentToolSession().getAttribute(LESSONBUILDER_PATH);

		// current item is last on path, so need one before that
		if (backPath == null || backPath.size() < 2)
			return;

		PathEntry prevEntry = backPath.get(backPath.size()-2);
		SimplePageItem prevItem = findItem(prevEntry.pageItemId);

		GeneralViewParameters view = new GeneralViewParameters();
		int itemType = prevItem.getType();
		if (itemType == SimplePageItem.PAGE) {
			view.setSendingPage(Long.valueOf(prevItem.getSakaiId()));
			view.viewID = ShowPageProducer.VIEW_ID;
			// are we returning to a page? If so use existing path entry
			int lastEntry = -1;
			int i = 0;
			long prevItemId = prevEntry.pageItemId;
			for (PathEntry entry: path) {
				if (entry.pageItemId == prevItemId)
					lastEntry = i;
				i++;
			}
			if (lastEntry >= 0)
				view.setPath(Integer.toString(lastEntry));
			else if (item.getType() == SimplePageItem.PAGE)
				view.setPath("next");  // page to page, just a next
			else
				view.setPath("push");  // item to page, have to push the page
		} else if (itemType == SimplePageItem.RESOURCE) { // must be a samepage resource
			view.setSendingPage(Long.valueOf(item.getPageId()));
			view.setSource(prevItem.getItemURL());
			view.viewID = ShowItemProducer.VIEW_ID;
		}else if(itemType == SimplePageItem.STUDENT_CONTENT) {
			view.setSendingPage(prevEntry.pageId);
			view.setItemId(prevEntry.pageItemId);
			view.viewID =ShowPageProducer.VIEW_ID;
			
			if(item.getType() == SimplePageItem.PAGE) {
				view.setPath("pop");
			}else {
				view.setPath("next");
			}
		} else {
			view.setSendingPage(Long.valueOf(item.getPageId()));
			LessonEntity lessonEntity = null;
			switch (prevItem.getType()) {
			case SimplePageItem.ASSIGNMENT:
				lessonEntity = assignmentEntity.getEntity(prevItem.getSakaiId()); break;
			case SimplePageItem.ASSESSMENT:
				view.setClearAttr("LESSONBUILDER_RETURNURL_SAMIGO");
				lessonEntity = quizEntity.getEntity(prevItem.getSakaiId()); break;
			case SimplePageItem.FORUM:
				lessonEntity = forumEntity.getEntity(prevItem.getSakaiId()); break;
			}
			view.setSource((lessonEntity==null)?"dummy":lessonEntity.getUrl());
			if (item.getType() == SimplePageItem.PAGE)
				view.setPath("pop");  // now on a page, have to pop it off
			view.viewID = ShowItemProducer.VIEW_ID;
		}
		view.setItemId(prevItem.getId());
		view.setBackPath("pop");
		UIInternalLink.make(tofill, "prev", messageLocator.getMessage("simplepage.back"), view);
	}

	public String getCurrentSiteId() {
		if (currentSiteId != null)
		    return currentSiteId;
		try {
		    currentSiteId = toolManager.getCurrentPlacement().getContext();
		    return currentSiteId;
		} catch (Exception impossible) {
		    return null;
		}
	}

    // so access can inject the siteid
	public void setCurrentSiteId(String siteId) {       
		currentSiteId = siteId;
	}

    // recall that code typically operates on a "current page." See below for
    // the code that sets a new current page. We also have a current item, which
    // is the item defining the page. I.e. if the page is a subpage of another
    // one, this is the item on the parent page pointing to this page.  If it's
    // a top-level page, it's a dummy item.  The item is needed in order to do
    // access checks. Whether an item is required, etc, is stored in the item.
    // in theory a page could be called from several other pages, with different
    // access control parameters. So we need to know the actual item on the page
    // page from which this page was called.

    // we need to track the pageitem because references to the same page can appear
    // in several places. In theory each one could have different status of availability
    // so we need to know which in order to check availability
	public void updatePageItem(long item) throws PermissionException {
		SimplePageItem i = findItem(item);
		if (i != null) {
			if (i.getType() != SimplePageItem.STUDENT_CONTENT && (long)currentPageId != (long)Long.valueOf(i.getSakaiId())) {
				log.warn("updatePageItem permission failure " + i + " " + Long.valueOf(i.getSakaiId()) + " " + currentPageId);
				throw new PermissionException(getCurrentUserId(), "set item", Long.toString(item));
			}
		}

		currentPageItemId = item;
		sessionManager.getCurrentToolSession().setAttribute("current-pagetool-item", item);
	}

    // update our concept of the current page. it is imperative to make sure the page is in
    // the current site, or people could hack on other people's pages

    // if you call updatePageObject, consider whether you need to call updatePageItem as well
    // this combines two functions, so maybe not, but any time you're going to a new page 
    // you should do both. Make sure all Producers set the page to the one they will work on
	public void updatePageObject(long l) throws PermissionException {
		if (l != previousPageId) {
			currentPage = simplePageToolDao.getPage(l);
			String siteId = getCurrentSiteId();
			
			// get a rare error here, trying to debug it
			if(currentPage == null || currentPage.getSiteId() == null) {
				System.out.println("Long Passed: " + l);
			}
			
			// page should always be in this site, or someone is gaming us
			if (!currentPage.getSiteId().equals(siteId))
			    throw new PermissionException(getCurrentUserId(), "set page", Long.toString(l));
			previousPageId = l;
			sessionManager.getCurrentToolSession().setAttribute("current-pagetool-page", l);
			currentPageId = (Long)l;
		}
	}

    // if tool was reset, return last page from previous session, so we can give the user
    // a chance to go back
	public SimplePageToolDao.PageData toolWasReset() {
		if (sessionManager.getCurrentToolSession().getAttribute("current-pagetool-page") == null) {
			// no page in session, which means it was reset
			String toolId = ((ToolConfiguration) toolManager.getCurrentPlacement()).getPageId();
			return simplePageToolDao.findMostRecentlyVisitedPage(getCurrentUserId(), toolId);
		} else
			return null;
	}

    // ought to be simple, but this is typically called at the beginning of a producer, when
    // the current page isn't set yet. So if there isn't one, we use the session variable
    // to tell us what the current page is. Note that a user can add our tool using Site
    // Info. Site info knows nothing about us, so it will make an entry for the page without
    // creating it. When the user then tries to go to the page, this code will be the firsst
    // to notice it. Hence we have to create pages that don't exist
	private long getCurrentPageId()  {
		// return ((ToolConfiguration)toolManager.getCurrentPlacement()).getPageId();

		if (currentPageId != null)
		    return (long)currentPageId;

		// Let's go back to where we were last time.
		Long l = (Long) sessionManager.getCurrentToolSession().getAttribute("current-pagetool-page");
		if (l != null && l != 0) {
			try {
				updatePageObject(l);
				Long i = (Long) sessionManager.getCurrentToolSession().getAttribute("current-pagetool-item");
				if (i != null && i != 0)
					updatePageItem(i);
			} catch (PermissionException e) {
				log.warn("getCurrentPageId Permission failed setting to item in toolsession");
				return 0;
			}
			return l;
		} else {
			// No recent activity. Let's go to the top level page.
			l = simplePageToolDao.getTopLevelPageId(((ToolConfiguration) toolManager.getCurrentPlacement()).getPageId());

			if (l != null) {
				try {
					updatePageObject(l);
					// this should exist except if the page was created by old code
					SimplePageItem i = simplePageToolDao.findTopLevelPageItemBySakaiId(String.valueOf(l));
					if (i == null) {
						// and dummy item, the site is the notional top level page
						i = simplePageToolDao.makeItem(0, 0, SimplePageItem.PAGE, l.toString(), currentPage.getTitle());
						saveItem(i);
					}
					updatePageItem(i.getId());
				} catch (PermissionException e) {
					log.warn("getCurrentPageId Permission failed setting to page in toolsession");
					return 0;
				}
				return l;
			} else {
				// No page found. Let's make a new one.
				String toolId = ((ToolConfiguration) toolManager.getCurrentPlacement()).getPageId();
				String title = getCurrentSite().getPage(toolId).getTitle(); // Use title supplied
																			// during creation
				SimplePage page = simplePageToolDao.makePage(toolId, getCurrentSiteId(), title, null, null);
				if (!saveItem(page)) {
					currentPage = null;
					return 0;
				}
				
				try {
					updatePageObject(page.getPageId());
					l = page.getPageId();

					// and dummy item, the site is the notional top level page
					SimplePageItem i = simplePageToolDao.makeItem(0, 0, SimplePageItem.PAGE, l.toString(), title);
					saveItem(i);
					updatePageItem(i.getId());
				} catch (PermissionException e) {
					log.warn("getCurrentPageId Permission failed setting to new page");
					return 0;
				}
				return l;
			}
		}
	}

        // current page must be set. 

	public SimplePageItem getCurrentPageItem(Long itemId)  {
		// if itemId is known, this is easy. but check to make sure it's
	        // actually this page, to prevent the user gaming us
		
		if (itemId == null || itemId == -1) 
			itemId = currentPageItemId;
		
		if (itemId != null && itemId != -1) {
			SimplePageItem ret = findItem(itemId);
			if (ret != null && (ret.getSakaiId().equals(Long.toString(getCurrentPageId())) || ret.getType() == SimplePageItem.STUDENT_CONTENT)) {
				try {
					updatePageItem(ret.getId());
				} catch (PermissionException e) {
					log.warn("getCurrentPageItem Permission failed setting to specified item");
					return null;
				}
				return ret;
			} else {
				return null;
			}
		}
		// else must be a top level item
		SimplePage page = simplePageToolDao.getPage(getCurrentPageId());
		
		SimplePageItem ret = simplePageToolDao.findTopLevelPageItemBySakaiId(Long.toString(getCurrentPageId()));
		
		if(ret == null && page.getOwner() != null) {
			ret = simplePageToolDao.findItemFromStudentPage(page.getPageId());
		}
		try {
			updatePageItem(ret.getId());
		} catch (PermissionException e) {
			log.warn("getCurrentPageItem Permission failed setting to top level page in tool session");
			return null;
		}
		return ret;
	}

    // called at the start of showpageproducer, with page info for the page about to be displayed
    // updates the breadcrumbs, which are kept in session variables.
    // returns string version of the new path

	public String adjustPath(String op, Long pageId, Long pageItemId, String title) {
		List<PathEntry> path = (List<PathEntry>)sessionManager.getCurrentToolSession().getAttribute(LESSONBUILDER_PATH);

		// if no current path, op doesn't matter. we can just do the current page
		if (path == null || path.size() == 0) {
			PathEntry entry = new PathEntry();
			entry.pageId = pageId;
			entry.pageItemId = pageItemId;
			entry.title = title;
			path = new ArrayList<PathEntry>();
			path.add(entry);
	    } else if (path.get(path.size()-1).pageId.equals(pageId)) {
	    	// nothing. we're already there. this is to prevent 
	    	// oddities if we refresh the page
	    } else if (op == null || op.equals("") || op.equals("next")) {
	    	PathEntry entry = path.get(path.size()-1); // overwrite last item
	    	entry.pageId = pageId;
	    	entry.pageItemId = pageItemId;
	    	entry.title = title;
	    } else if (op.equals("push")) {
	    	// a subpage
	    	PathEntry entry = new PathEntry();
	    	entry.pageId = pageId;
	    	entry.pageItemId = pageItemId;
	    	entry.title = title;
	    	path.add(entry);  // put it on the end
	    } else if (op.equals("pop")) {
	    	// a subpage
	    	path.remove(path.size()-1);
	    } else if (op.startsWith("log")) {
	    	// set path to what was saved in the last log entry for this item
	    	// this is used for users who go directly to a page from the 
	    	// main list of pages.
	    	path = new ArrayList<PathEntry>();
	    	SimplePageLogEntry logEntry = getLogEntry(pageItemId);
	    	if (logEntry != null) {
	    		String items[] = null;
	    		if (logEntry.getPath() != null)
	    			items = logEntry.getPath().split(",");
	    		if (items != null) {
	    			for(String s: items) {
	    				// don't see how this could happen, but it did
	    				if (s.trim().equals("")) {
	    					log.warn("adjustPath attempt to set invalid path: invalid item: " + op + ":" + logEntry.getPath());
	    					return null;
	    				}
	    				SimplePageItem i = findItem(Long.valueOf(s));
	    				if (i == null || i.getType() != SimplePageItem.PAGE) {
	    					log.warn("adjustPath attempt to set invalid path: invalid item: " + op);
	    					return null;
	    				}
	    				SimplePage p = simplePageToolDao.getPage(Long.valueOf(i.getSakaiId()));
	    				if (p == null || !currentPage.getSiteId().equals(p.getSiteId())) {
	    					log.warn("adjustPath attempt to set invalid path: invalid page: " + op);
	    					return null;
	    				}
	    				PathEntry entry = new PathEntry();
	    				entry.pageId = p.getPageId();
	    				entry.pageItemId = i.getId();
	    				entry.title = i.getName();
	    				path.add(entry);
	    			}
	    		}
	    	}
	    } else {
	    	int index = Integer.valueOf(op); // better be number
	    	if (index < path.size()) {
	    		// if we're going back, this should actually
	    		// be redundant
	    		PathEntry entry = path.get(index); // back to specified item
	    		entry.pageId = pageId;
	    		entry.pageItemId = pageItemId;
	    		entry.title = title;
	    		if (index < (path.size()-1))
	    			path.subList(index+1, path.size()).clear();
	    	}
	    }

	    // have new path; set it in session variable
	    sessionManager.getCurrentToolSession().setAttribute(LESSONBUILDER_PATH, path);

	    // and make string representation to return
	    String ret = null;
	    for (PathEntry entry: path) {
	    	String itemString = Long.toString(entry.pageItemId);
	    	if (ret == null)
	    		ret = itemString;
	    	else
	    		ret = ret + "," + itemString;
	    }
	    if (ret == null)
	    	ret = "";
	    return ret;
	}

	public void adjustBackPath(String op, Long pageId, Long pageItemId, String title) {

	    List<PathEntry> backPath = (List<PathEntry>)sessionManager.getCurrentToolSession().getAttribute(LESSONBUILDER_BACKPATH);
	    if (backPath == null)
		backPath = new ArrayList<PathEntry>();

	    // default case going directly to something.
	    // normally we want to push it, but if it's already there,
	    // we're going back to it, use the old one
	    if (op == null || op.equals("")) {
		// is it there already? Some would argue that we should use the first occurrence
		int lastEntry = -1;
		int i = 0;
		long itemId = pageItemId;  // to avoid having to use equals
		for (PathEntry entry: backPath) {
		    if (entry.pageItemId == itemId)
			lastEntry = i;
		    i++;
		}
		if (lastEntry >= 0) {
		    // yes, back up to that entry
		    if (lastEntry < (backPath.size()-1))
			backPath.subList(lastEntry+1, backPath.size()).clear();
		    return;
		}
		// no fall through and push the new item
	    }
		

	    if (op.equals("pop")) {
		if (backPath.size() > 0)
		    backPath.remove(backPath.size()-1);
	    } else {  // push or no operation
		PathEntry entry = new PathEntry();
		entry.pageId = pageId;
		entry.pageItemId = pageItemId;
		entry.title = title;
		backPath.add(entry);
	    }

	    // have new path; set it in session variable
	    sessionManager.getCurrentToolSession().setAttribute(LESSONBUILDER_BACKPATH, backPath);
	}

	public void setSubpageTitle(String st) {
		subpageTitle = st;
	}

	public void setSubpageNext(boolean s) {
	    subpageNext = s;
	}

	public void setSubpageButton(boolean s) {
	    subpageButton = s;
	}

    // called from "add subpage" dialog
    // create if itemId == null or -1, else update existing
	public String createSubpage()   {

		if (!itemOk(itemId))
		    return "permission-failed";
		if (!canEditPage())
		    return "permission-failed";

		String title = subpageTitle;
		
		boolean makeNewPage = (selectedEntity == null || selectedEntity.length() == 0);
		boolean makeNewItem = (itemId == null || itemId == -1);

		// make sure the page is legit
		if (!makeNewPage) {
		    SimplePage p = simplePageToolDao.getPage(Long.valueOf(selectedEntity));
		    if (p == null || !getCurrentSiteId().equals(p.getSiteId())) {
			log.warn("addpage tried to add invalid page: " + selectedEntity);
			return "invalidpage";
		    }
		}

		if ((title == null || title.length() == 0) &&
		    (selectedEntity == null || selectedEntity.length() == 0)) {
			return "notitle";
		}

		SimplePage page = getCurrentPage();

		Long parent = page.getPageId();
		Long topParent = page.getTopParent();
		
		// Allows students to make subpages of Student Content pages
		String owner = page.getOwner();
		Boolean groupOwned = page.isGroupOwned();

		if (topParent == null) {
			topParent = parent;
		}

		String toolId = ((ToolConfiguration) toolManager.getCurrentPlacement()).getPageId();
		SimplePage subpage = null;
		if (makeNewPage) {
		    subpage = simplePageToolDao.makePage(toolId, getCurrentSiteId(), title, parent, topParent);
		    subpage.setOwner(owner);
		    subpage.setGroupOwned(groupOwned);
		    saveItem(subpage);
		    selectedEntity = String.valueOf(subpage.getPageId());
		} else {
		    subpage = simplePageToolDao.getPage(Long.valueOf(selectedEntity));
		}

		SimplePageItem i = null;
		if (makeNewItem)
		    i = appendItem(selectedEntity, subpage.getTitle(), SimplePageItem.PAGE);
		else
		    i = findItem(itemId);

		if (i == null)
		    return "failure";

		if (makeNewItem) {
		    i.setNextPage(subpageNext);
		    if (subpageButton)
			i.setFormat("button");
		    else
			i.setFormat("");
		} else {
		    // when itemid is specified, we're changing pages for existing entry
		    i.setSakaiId(selectedEntity);
		    i.setName(subpage.getTitle());
		}

		update(i);

		if (makeNewPage) {
		    // if creating new entry, go to it
		    try {
			updatePageObject(subpage.getPageId());
			updatePageItem(i.getId());
		    } catch (PermissionException e) {
			log.warn("createSubpage permission failed going to new page");
			return "failed";
		    }
		    adjustPath((subpageNext ? "next" : "push"), subpage.getPageId(), i.getId(), i.getName());

		    submit();

		}

		return "success";
	}

	public String deletePages() {
	    if (getEditPrivs() != 0)
	    	return "permission-failed";

	    String siteId = getCurrentSiteId();

	    for (int i = 0; i < selectedEntities.length; i++) {
	    	SimplePage target = simplePageToolDao.getPage(Long.valueOf(selectedEntities[i]));
	    	if (target != null) {
	    		if (!target.getSiteId().equals(siteId)) {
	    			return "permission-failed";
	    		}
	    		
	    		// delete all the items on the page
	    		List<SimplePageItem> items = getItemsOnPage(target.getPageId());
	    		for (SimplePageItem item: items) {
	    			// if access controlled, clear it before deleting item
	    			if (item.isPrerequisite()) {
	    				item.setPrerequisite(false);
	    				checkControlGroup(item, false);
	    			}
	    			simplePageToolDao.deleteItem(item);
	    		}

	    		// remove from gradebook
	    		gradebookIfc.removeExternalAssessment(siteId, "lesson-builder:" + target.getPageId());
		    
	    		// remove fake item if it's top level. We won't see it if it's still active
	    		// so this means the user has removed it in site info
	    		SimplePageItem item = simplePageToolDao.findTopLevelPageItemBySakaiId(selectedEntities[i]);
	    		if (item != null)
	    			simplePageToolDao.deleteItem(item);			

	    		// currently the UI doesn't allow you to kill top level pages until they have been
	    		// removed by site info, so we don't have to hack on the site pages

	    		// remove page
	    		simplePageToolDao.deleteItem(target);
	    	}
	    }
	    return "success";
	}

    //  remove a top-level page from the left margin. Does not actually delete it.
    //  this and addpages checks only edit page permission. should it check site.upd?
	public String removePage() {
		if (getEditPrivs() != 0) {
			return "permission-failed";
		}
		
		SimplePage page = simplePageToolDao.getPage(removeId);
		
		if(page.getOwner() == null) {
			Site site = getCurrentSite();
			SitePage sitePage = site.getPage(page.getToolId());
			if (sitePage == null) {
				log.error("removePage can't find site page for " + page.getPageId());
				return "no-such-page";
			}
		
			site.removePage(sitePage);
		
			try {
				siteService.save(site);
			} catch (Exception e) {
				log.error("removePage unable to save site " + e);
			}
		
			EventTrackingService.post(EventTrackingService.newEvent("lessonbuilder.remove", "/lessonbuilder/page/" + page.getPageId(), true));
			return "removed";
		}else {
			SimpleStudentPage studentPage = simplePageToolDao.findStudentPageByPageId(page.getPageId());
			
			if(studentPage != null) {
				studentPage.setDeleted(true);
				update(studentPage, false);
				
				String[] path = adjustPath("pop", null, null, null).split(",");
				Long itemId = Long.valueOf(path[path.length-1]);
				
				try {
					SimplePageItem item = simplePageToolDao.findItem(itemId);
					updatePageObject(Long.valueOf(item.getSakaiId()));
					updatePageItem(itemId);
				} catch (PermissionException e) {
					return "failure";
				}
				
				return "success";
			}else {
				return "failure";
			}
		}
	}

    // called from "save" in main edit item dialog
	public String editItem() {
		if (!itemOk(itemId))
		    return "permission-failed";
		if (!canEditPage())
		    return "permission-failed";

		if (name.length() < 1) {
			return "Notitle";
		}

		SimplePageItem i = findItem(itemId);
		if (i == null) {
			return "failure";
		} else {
			i.setName(name);
			i.setDescription(description);
			i.setRequired(required);
			i.setPrerequisite(prerequisite);
			i.setSubrequirement(subrequirement);
			i.setNextPage(subpageNext);
			if (subpageButton)
			    i.setFormat("button");
			else
			    i.setFormat("");

			if (points != "") {
				i.setRequirementText(points);
			} else {
				i.setRequirementText(dropDown);
			}

			// currently we only display HTML in the same page
			if (i.getType() == SimplePageItem.RESOURCE)
			    i.setSameWindow(!newWindow);
			else
			    i.setSameWindow(false);

			if (i.getType() == SimplePageItem.BLTI) {
			    if (format == null || format.trim().equals(""))
				i.setFormat("");
			    else
				i.setFormat(format);
			    // this is redundant, but the display code uses it
			    System.out.println("new format " + format);
			    if ("window".equals(format))
				i.setSameWindow(false);
			    else
				i.setSameWindow(true);

			    i.setHeight(height);
			}

			update(i);

			if (i.getType() == SimplePageItem.PAGE) {
				SimplePage page = simplePageToolDao.getPage(Long.valueOf(i.getSakaiId()));
				if (page != null) {
					page.setTitle(name);
					update(page);
				}
			} else {
				checkControlGroup(i, i.isPrerequisite());
			}

			setItemGroups(i, selectedGroups);

			return "successEdit"; // Shouldn't reload page
		}
	}

    // Set access control for an item to the state requested by i.isPrerequisite().
    // This code should depend only upon isPrerequisite() in the item object, not the database,
    // because we call it when deleting or updating items, before saving them to the database.
    // The caller will update the item in the database, typically after this call
    //    correct is correct value, i.e whether it hsould be there or not
	private void checkControlGroup(SimplePageItem i, boolean correct) {
	    	if (i.getType() != SimplePageItem.ASSESSMENT && 
		    i.getType() != SimplePageItem.ASSIGNMENT && 
		    i.getType() != SimplePageItem.FORUM) {
			// We only do this for assignments and assessments
		        // currently we can't actually set it for forum topics
			return;
		}

		if (i.getSakaiId().equals(SimplePageItem.DUMMY))
		    return;

		SimplePageGroup group = simplePageToolDao.findGroup(i.getSakaiId());
		String ourGroupName = null;
		try {
		    // correct is the correct setting, i.e. if there is supposed to be
		    // a group or not. We only change if reality disagrees with it.
			if (correct) {
				if (group == null) {
					// create our a new access control group, and save the current tool group list with it.
					LessonEntity lessonEntity = null;
					switch (i.getType()) {
					case SimplePageItem.ASSIGNMENT:
					    lessonEntity = assignmentEntity.getEntity(i.getSakaiId()); break;
					case SimplePageItem.ASSESSMENT:
					    lessonEntity = quizEntity.getEntity(i.getSakaiId()); break;
					case SimplePageItem.FORUM:
					    lessonEntity = forumEntity.getEntity(i.getSakaiId()); break;
					}
					if (lessonEntity != null) {
					    String groups = getItemGroupString (i, lessonEntity, true);
					    ourGroupName = "Access: " + getNameOfSakaiItem(i);
					    String groupId = GroupPermissionsService.makeGroup(getCurrentPage().getSiteId(), ourGroupName);
					    saveItem(simplePageToolDao.makeGroup(i.getSakaiId(), groupId, groups));

					    // update the tool access control to point to our access control group
					    
					    String[] newGroups = {groupId};
					    lessonEntity.setGroups(Arrays.asList(newGroups));
					}
				}
			} else {
			    if (group != null) {
				// shouldn't be under control. Delete our access control and put the 
				// groups back into the tool's list

				LessonEntity lessonEntity = null;
				switch (i.getType()) {
				case SimplePageItem.ASSIGNMENT:
				    lessonEntity = assignmentEntity.getEntity(i.getSakaiId()); break;
				case SimplePageItem.ASSESSMENT:
				    lessonEntity = quizEntity.getEntity(i.getSakaiId()); break;
				case SimplePageItem.FORUM:
				    lessonEntity = forumEntity.getEntity(i.getSakaiId()); break;
				}
				if (lessonEntity != null) {
				    String groups = group.getGroups();
				    lessonEntity.setGroups(Arrays.asList(groups.split(",")));
				    simplePageToolDao.deleteItem(group);
				}
			    }
			}
		} catch (Exception ex) {
		    ex.printStackTrace();
		}
	}

	public SimplePage getCurrentPage()  {
		getCurrentPageId();
		return currentPage;
	}

	public String getToolId(String tool) {
		try {
			ToolConfiguration tc = siteService.getSite(currentPage.getSiteId()).getToolForCommonId(tool);
			return tc.getId();
		} catch (IdUnusedException e) {
			// This really shouldn't happen.
		    log.warn("getToolId 1 attempt to get tool config for " + tool + " failed. Tool missing from site?");
		    return null;
		} catch (java.lang.NullPointerException e) {
		    log.warn("getToolId 2 attempt to get tool config for " + tool + " failed. Tool missing from site?");
		    return null;
		}
	}

	public void updateCurrentPage() {
		update(currentPage);
	}

	public List<PathEntry> getHierarchy() {
	    List<PathEntry> path = (List<PathEntry>)sessionManager.getCurrentToolSession().getAttribute(LESSONBUILDER_PATH);
	    if (path == null)
		return new ArrayList<PathEntry>();

	    return path;
	}

	public void setSelectedAssignment(String selectedAssignment) {
		this.selectedAssignment = selectedAssignment;
	}

	public void setSelectedEntity(String selectedEntity) {
		this.selectedEntity = selectedEntity;
	}

	public void setSelectedQuiz(String selectedQuiz) {
		this.selectedQuiz = selectedQuiz;
	}

        public String assignmentRef(String id) {
	    return "/assignment/a/" + getCurrentSiteId() + "/" + id;
	}

    // called by add forum dialog. Create a new item that points to a forum or
    // update an existing item, depending upon whether itemid is set
        public String addForum() {
		if (!itemOk(itemId))
		    return "permission-failed";
		if (!canEditPage())
		    return "permission-failed";

		if (selectedEntity == null) {
			return "failure";
		} else {
			try {
			    LessonEntity selectedObject = forumEntity.getEntity(selectedEntity);
			    if (selectedObject == null) {
				return "failure";
			    }
			    SimplePageItem i;
			    // editing existing item?
			    if (itemId != null && itemId != -1) {
				i = findItem(itemId);
				// if no change, don't worry
				if (!i.getSakaiId().equals(selectedEntity)) {
				    // if access controlled, clear restriction from old assignment and add to new
				    if (i.isPrerequisite()) {
					i.setPrerequisite(false);
					checkControlGroup(i, false);
					// sakaiid and name are used in setting control
					i.setSakaiId(selectedEntity);
					i.setName(selectedObject.getTitle());
					i.setPrerequisite(true);
					checkControlGroup(i, true);
				    } else {
					i.setSakaiId(selectedEntity);
					i.setName(selectedObject.getTitle());
				    }

				    // reset assignment-specific stuff
				    i.setDescription("");
				    update(i);
				}
			    } else {
				// no, add new item
				i = appendItem(selectedEntity, selectedObject.getTitle(), SimplePageItem.FORUM);
				i.setDescription("");
				update(i);
			    }
			    return "success";
			} catch (Exception ex) {
			    ex.printStackTrace();
			    return "failure";
			} finally {
			    selectedEntity = null;
			}
		}

        }

    // called by add assignment dialog. Create a new item that points to an assigment
    // or update an existing item, depending upon whether itemid is set
	public String addAssignment() {
		if (!itemOk(itemId))
		    return "permission-failed";
		if (!canEditPage())
		    return "permission-failed";

		if (selectedAssignment == null) {
			return "failure";
		} else {
			try {
			    LessonEntity selectedObject = assignmentEntity.getEntity(selectedAssignment);
			    if (selectedObject == null)
				return "failure";

			    SimplePageItem i;
			    // editing existing item?
			    if (itemId != null && itemId != -1) {
				i = findItem(itemId);

				// if no change, don't worry
				LessonEntity existing = assignmentEntity.getEntity(i.getSakaiId());
				String ref = existing.getReference();
				// if same quiz, nothing to do
				if (!ref.equals(selectedAssignment)) {
				    // if access controlled, clear restriction from old assignment and add to new
				    if (i.isPrerequisite()) {
					i.setPrerequisite(false);
					checkControlGroup(i, false);
					// sakaiid and name are used in setting control
					i.setSakaiId(selectedAssignment);
					i.setName(selectedObject.getTitle());
					i.setPrerequisite(true);
					checkControlGroup(i, true);
				    } else {
					i.setSakaiId(selectedAssignment);
					i.setName(selectedObject.getTitle());
				    }
				    // reset assignment-specific stuff
				    i.setDescription("(" + messageLocator.getMessage("simplepage.due") + " " + DateFormat.getDateTimeInstance().format(selectedObject.getDueDate()) + ")");
				    update(i);
				}
			    } else {
				// no, add new item
				i = appendItem(selectedAssignment, selectedObject.getTitle(), SimplePageItem.ASSIGNMENT);
				i.setDescription("(" + messageLocator.getMessage("simplepage.due") + " " + DateFormat.getDateTimeInstance().format(selectedObject.getDueDate()) + ")");
				update(i);
			    }
			    return "success";
			} catch (Exception ex) {
			    ex.printStackTrace();
			    return "failure";
			} finally {
			    selectedAssignment = null;
			}
		}
	}

<<<<<<< HEAD
=======
    // called by add blti picker. Create a new item that points to an assigment
    // or update an existing item, depending upon whether itemid is set
	public String addBlti() {
		if (!itemOk(itemId))
		    return "permission-failed";
		if (!canEditPage())
		    return "permission-failed";

		if (selectedBlti == null) {
			return "failure";
		} else {
			try {
			    LessonEntity selectedObject = bltiEntity.getEntity(selectedBlti);
			    if (selectedObject == null)
				return "failure";

			    SimplePageItem i;
			    // editing existing item?
			    if (itemId != null && itemId != -1) {
				i = findItem(itemId);

				// if no change, don't worry
				LessonEntity existing = bltiEntity.getEntity(i.getSakaiId());
				String ref = existing.getReference();
				// if same item, nothing to do
				if (!ref.equals(selectedBlti)) {
				    // if access controlled, clear restriction from old assignment and add to new
				    if (i.isPrerequisite()) {
					i.setPrerequisite(false);
					// sakaiid and name are used in setting control
					i.setSakaiId(selectedBlti);
					i.setName(selectedObject.getTitle());
					i.setPrerequisite(true);
				    } else {
					i.setSakaiId(selectedBlti);
					i.setName(selectedObject.getTitle());
				    }
				    if (format == null || format.trim().equals(""))
					i.setFormat("");
				    else
					i.setFormat(format);

				    // this is redundant, but the display code uses it
				    if ("window".equals(format))
					i.setSameWindow(false);
				    else
					i.setSameWindow(true);

				    i.setHeight(height);
				    setItemGroups(i, selectedGroups);
				    update(i);
				}
			    } else {
				// no, add new item
				i = appendItem(selectedBlti, selectedObject.getTitle(), SimplePageItem.BLTI);
				BltiInterface blti = (BltiInterface)bltiEntity.getEntity(selectedBlti);
				if (blti != null) {
				    int height = blti.frameSize();
				    if (height > 0)
					i.setHeight(Integer.toString(height));
				    else
					i.setHeight("");
				    System.out.println("blti " + blti + " popup " + blti.isPopUp());
				    if (format == null || format.trim().equals(""))
					i.setFormat("");
				    else
					i.setFormat(format);
				}
				update(i);
			    }
			    return "success";
			} catch (Exception ex) {
			    ex.printStackTrace();
			    return "failure";
			} finally {
			    selectedBlti = null;
			}
		}
	}


>>>>>>> e3ee53a1
    /// ShowPageProducers needs the item ID list anyway. So to avoid calling the underlying
    // code twice, we take that list and translate to titles, rather than calling
    // getItemGroups again
	public String getItemGroupTitles(String itemGroups) {
	    if (itemGroups == null || itemGroups.equals(""))
		return null;

	    List<String> groupNames = new ArrayList<String>();
	    Site site = getCurrentSite();
	    String[] groupIds = itemGroups.split(",");
	    for (int i = 0; i < groupIds.length; i++) {
		Group group=site.getGroup(groupIds[i]);
		if (group != null)
		    groupNames.add(group.getTitle());
	    }
	    Collections.sort(groupNames);
	    String ret = "";
	    for (String name: groupNames) {
		if (ret.equals(""))
		    ret = name;
		else
		    ret = ret + "," + name;
	    }

	    return ret;
	}

        public String getItemGroupString (SimplePageItem i, LessonEntity entity, boolean nocache) {
	    String ret = "";
	    Collection<String> groups = getItemGroups (i, entity, nocache);
	    if (groups == null)
		return "";
	    for (String g: groups) {
		ret = ret + "," + g;
	    }
	    return ret.substring(1);
	}

    //  return GroupEntrys for all groups associated with item
    // need group entries so we can display labels to user
    // entity is optional. pass it if you have it, to avoid requiring
    // us to get it a second time
	public Collection<String>getItemGroups (SimplePageItem i, LessonEntity entity, boolean nocache) {

	    Collection<String> ret = new ArrayList<String>();



	    if (!nocache && i.getType() != SimplePageItem.PAGE 
		         && i.getType() != SimplePageItem.TEXT
		         && i.getType() != SimplePageItem.COMMENTS
		         && i.getType() != SimplePageItem.STUDENT_CONTENT) {
	       Object cached = groupCache.get(i.getSakaiId());
	       if (cached != null) {
		   if (cached instanceof String)
		       return null;
		   return (List<String>)cached;
	       }
	   }

	   if (entity == null) {
	       switch (i.getType()) {
	       case SimplePageItem.ASSIGNMENT:
		   entity = assignmentEntity.getEntity(i.getSakaiId()); break;
	       case SimplePageItem.ASSESSMENT:
		   entity = quizEntity.getEntity(i.getSakaiId()); break;
	       case SimplePageItem.FORUM:
		   entity = forumEntity.getEntity(i.getSakaiId()); break;
	       case SimplePageItem.RESOURCE:
	       case SimplePageItem.MULTIMEDIA:
		   return getResourceGroups(i, nocache);  // responsible for caching the result
	       case SimplePageItem.TEXT:
	       case SimplePageItem.PAGE:
	       case SimplePageItem.COMMENTS:
	       case SimplePageItem.STUDENT_CONTENT:
		   return getLBItemGroups(i); // for all native LB objects
	       default:
	    	   return null;
	       }
	   }
	   if (entity == null)
	       return null;

	   // in principle the groups are stored in a SimplePageGroup if we
	   // are doing access control, and in the tool if not. We can
	   // check that with i.isPrerequisite. However I'm concerned
	   // that if multiple items point to the same object, and some
	   // are set with prerequisite and some are not, that things
	   // could get out of kilter. So I'm going to use the
	   // SimplePageGroup if it exists, and the tool if not.

	   SimplePageGroup simplePageGroup = simplePageToolDao.findGroup(i.getSakaiId());
	   if (simplePageGroup != null) {
	       String groups = simplePageGroup.getGroups();
	       if (groups != null)
		   ret = Arrays.asList(groups.split(","));
	       else 
		   ;  // leave ret as an empty list
	   } else
	       // not under our control, use list from tool
	       ret = entity.getGroups(nocache);	       

	   if (ret == null)
	       groupCache.put(i.getSakaiId(), "*", DEFAULT_EXPIRATION);
	   else
	       groupCache.put(i.getSakaiId(), ret, DEFAULT_EXPIRATION);

	   return ret;

       }

    // obviously this function must be called right after getResourceGroups
       private boolean inherited = false;
       public boolean getInherited() {
	   return inherited;
       }

    // getItemGroups version for resources, since we don't have
    // an interface object
       public Collection<String>getResourceGroups (SimplePageItem i, boolean nocache) {
    	   SecurityAdvisor advisor = null;
    	   try {
    		   if(getCurrentPage().getOwner() != null) {
    			   advisor = new SecurityAdvisor() {
						public SecurityAdvice isAllowed(String userId, String function, String reference) {
							return SecurityAdvice.ALLOWED;
						}
					};
					securityService.pushAdvisor(advisor);
    		   }
    	   
    		   Collection<String> ret = null;

    		   ContentResource resource = null;
    		   try {
    			   resource = contentHostingService.getResource(i.getSakaiId());
    		   } catch (Exception ignore) {
    			   return null;
    		   }
    		   
    		   Collection<String>groups = null;
    		   AccessMode access = resource.getAccess();
    		   boolean inheritingPubView =  contentHostingService.isInheritingPubView(i.getSakaiId());
    		   if(AccessMode.INHERITED.equals(access) || inheritingPubView) {
    			   access = resource.getInheritedAccess();
    			   // inherited means that we can't set it locally
    			   // an inherited value of site is OK
    			   // anything else can't be changed, so we set inherited
    			   if (AccessMode.SITE.equals(access) && ! inheritingPubView)
    				   inherited = false;
    			   else
    				   inherited = true;
    			   if (AccessMode.GROUPED.equals(access))
    				   groups = resource.getInheritedGroups();
    		   } else {
    			   // we can always change local modes, even if they are public
    			   inherited = false;
    			   if (AccessMode.GROUPED.equals(access))
    				   groups = resource.getGroups();
    		   }
    		   
    		   if (groups != null) {
    			   ret = new ArrayList<String>();
    			   for (String group: groups) {
    				   int n = group.indexOf("/group/");
    				   ret.add(group.substring(n+7));
    			   }
    		   }
    		   
    		   if (!nocache) {
    			   if (ret == null)
    				   groupCache.put(i.getSakaiId(), "*", DEFAULT_EXPIRATION);
    			   else
    				   groupCache.put(i.getSakaiId(), ret, DEFAULT_EXPIRATION);
    		   }
    		   
    		   return ret;
    	   }finally {
    		   if(advisor != null) securityService.popAdvisor(advisor);
    	   }
       }

    // no obvious need to cache
       public Collection<String>getLBItemGroups (SimplePageItem i) {
	   List<String> ret = null;

	   String groupString = i.getGroups();
	   if (groupString == null || groupString.equals("")) {
	       return null;
	   }
	       
	   String[] groupsArray = groupString.split(",");
	   return Arrays.asList(groupsArray);

       }

    // set group list in tool. We'll have an array of group ids
    // returns old list, sorted, or null if entity not found.
    // WARNING: you must check whether isprerequisite. If so, we maintain
    // the group list, so you need to do i.setGroups().
       public List<String> setItemGroups (SimplePageItem i, String[] groups) {
	   LessonEntity lessonEntity = null;
	   switch (i.getType()) {
	   case SimplePageItem.ASSIGNMENT:
	       lessonEntity = assignmentEntity.getEntity(i.getSakaiId()); break;
	   case SimplePageItem.ASSESSMENT:
	       lessonEntity = quizEntity.getEntity(i.getSakaiId()); break;
	   case SimplePageItem.FORUM:
	       lessonEntity = forumEntity.getEntity(i.getSakaiId()); break;
	   case SimplePageItem.RESOURCE:
	   case SimplePageItem.MULTIMEDIA:
	       return setResourceGroups (i, groups);
	   case SimplePageItem.TEXT:
	   case SimplePageItem.PAGE:
	   case SimplePageItem.COMMENTS:
	   case SimplePageItem.STUDENT_CONTENT:
	       return setLBItemGroups(i, groups);
	   }
	   if (lessonEntity != null) {
	       // need a list to sort it.
	       Collection oldGroupCollection = getItemGroups(i, lessonEntity, true);
	       List<String>oldGroups = null;
	       if (oldGroupCollection == null)
		   oldGroups = new ArrayList<String>();
	       else
		   oldGroups = new ArrayList<String>(oldGroupCollection);

	       Collections.sort(oldGroups);
	       List<String>newGroups = Arrays.asList(groups);
	       Collections.sort(newGroups);
	       boolean difference = false;
	       if (oldGroups.size() == newGroups.size()) {
		   for (int n = 0; n < oldGroups.size(); n++)
		       if (!oldGroups.get(n).equals(newGroups.get(n))) {
			   difference = true;
			   break;
		       }
	       } else
		   difference = true;

	       if (difference) {
		   if (i.isPrerequisite()) {
		       String groupString = "";
		       for (String groupId: newGroups) {
			   if (groupString.equals(""))
			       groupString = groupId;
			   else
			       groupString = groupString + "," + groupId;
		       }

		       SimplePageGroup simplePageGroup = simplePageToolDao.findGroup(i.getSakaiId());
		       simplePageGroup.setGroups(groupString);
		       update(simplePageGroup);
		   } else
		       lessonEntity.setGroups(Arrays.asList(groups));
	       }
	       return oldGroups;
	   }
	   return null;
       }

       public List<String> setResourceGroups (SimplePageItem i, String[] groups) {

	   ContentResourceEdit resource = null;
	   List<String>ret = null;

	   boolean pushed = false;
	   try {
		   pushed = pushAdvisor();
	       resource = contentHostingService.editResource(i.getSakaiId());

	       if (AccessMode.GROUPED.equals(resource.getInheritedAccess())) {
		   Collection<String> oldGroups = resource.getInheritedGroups();
		   if (oldGroups instanceof List)
		       ret = (List<String>)oldGroups;
		   else if (oldGroups != null)
		       ret = new ArrayList<String>(oldGroups);
	       }
	       // else null

	       if (groups == null || groups.length == 0) {
		   if (AccessMode.GROUPED.equals(resource.getAccess()))
		       resource.clearGroupAccess();
		   // else must be public or site already, leave it
	       } else {
		   Site site = getCurrentSite();
		   for (int n = 0; n < groups.length; n++) {
		       Group group = site.getGroup(groups[n]);
		       groups[n] = group.getReference();
		   }
		   resource.setGroupAccess(Arrays.asList(groups));
	       }
	       contentHostingService.commitResource(resource);
	       resource = null;

	   } catch (Exception e) {
	       setErrMessage(e.toString());
	       return null;
	   } finally {
	       if (resource != null)
	    	   contentHostingService.cancelResource(resource);
	       if(pushed) popAdvisor();
	   }

	   return ret;

       }

       public List<String> setLBItemGroups (SimplePageItem i, String[] groups) {

	   List<String>ret = null;
	   // old value
	   String groupString = i.getGroups();
	   if (groupString != null && !groupString.equals("")) {
	       ret = Arrays.asList(groupString.split(","));
	   }
	       
	   groupString = null;
	   if (groups != null) {
	       for (int n = 0; n < groups.length; n++) {
		   if (groupString == null)
		       groupString = groups[n];
		   else
		       groupString = groupString + "," + groups[n];
	       }
	   }
	   i.setGroups(groupString);
	   update(i);

	   return ret; // old value
       }

       public Set<String> getMyGroups() {
	   if (myGroups != null)
	       return myGroups;
	   String userId = getCurrentUserId();
	   Collection<Group> groups = getCurrentSite().getGroupsWithMember(userId);
	   Set<String>ret = new HashSet<String>();
	   if (groups == null)
	       return ret;
	   for (Group group: groups)
	       ret.add(group.getId());
	   myGroups = ret;
	   return ret;
       }

    // sort the list, since it will typically be presented
    // to the user
       public List<GroupEntry> getCurrentGroups() {
	   if (currentGroups != null)
	       return currentGroups;

	   Site site = getCurrentSite();
	   Collection<Group> groups = site.getGroups();
	   List<GroupEntry> groupEntries = new ArrayList<GroupEntry>();
	   for (Group g: groups) {
	       GroupEntry e = new GroupEntry();
	       e.name = g.getTitle();
	       e.id = g.getId();
	       groupEntries.add(e);
	   }

	   Collections.sort(groupEntries,new Comparator() {
		   public int compare(Object o1, Object o2) {
		       GroupEntry e1 = (GroupEntry)o1;
		       GroupEntry e2 = (GroupEntry)o2;
		       return e1.name.compareTo(e2.name);
		   }
	       });
	   currentGroups = groupEntries;
	   return groupEntries;
       }

    // called by add quiz dialog. Create a new item that points to a quiz
    // or update an existing item, depending upon whether itemid is set

	public String addQuiz() {
		if (!itemOk(itemId))
		    return "permission-failed";
		if (!canEditPage())
		    return "permission-failed";

		if (selectedQuiz == null) {
			return "failure";
		} else {
			try {
			    LessonEntity selectedObject = quizEntity.getEntity(selectedQuiz);
			    if (selectedObject == null)
				return "failure";

			    // editing existing item?
			    SimplePageItem i;
			    if (itemId != null && itemId != -1) {
				i = findItem(itemId);
				// do getEntity/getreference to normalize, in case sakaiid is old format
				LessonEntity existing = quizEntity.getEntity(i.getSakaiId());
				String ref = existing.getReference();
				// if same quiz, nothing to do
				if (!ref.equals(selectedQuiz)) {
				    // if access controlled, clear restriction from old quiz and add to new
				    if (i.isPrerequisite()) {
					i.setPrerequisite(false);
					checkControlGroup(i, false);
					// sakaiid and name are used in setting control
					i.setSakaiId(selectedQuiz);
					i.setName(selectedObject.getTitle());
					i.setPrerequisite(true);
					checkControlGroup(i, true);
				    } else {
					i.setSakaiId(selectedQuiz);
					i.setName(selectedObject.getTitle());
				    }
				    // reset quiz-specific stuff
				    i.setDescription("");
				    update(i);
				}
			    } else  // no, add new item
				appendItem(selectedQuiz, selectedObject.getTitle(), SimplePageItem.ASSESSMENT);
			    return "success";
			} catch (Exception ex) {
			    ex.printStackTrace();
			    return "failure";
			} finally {
			    selectedQuiz = null;
			}
		}
	}

	public void setLinkUrl(String url) {
		linkUrl = url;
	}

    // doesn't seem to be used at the moment
	public String createLink() {
		if (linkUrl == null || linkUrl.equals("")) {
			return "cancel";
		}

		String url = linkUrl;
		url = url.trim();

		if (!url.startsWith("http://") && !url.startsWith("https://")) {
			url = "http://" + url;
		}

		appendItem(url, url, SimplePageItem.URL);

		return "success";
	}

	public void setPage(long pageId) {
		sessionManager.getCurrentToolSession().setAttribute("current-pagetool-page", pageId);
		currentPageId = null;
	}

    // more setters and getters used by forms

	public void setHeight(String height) {
		this.height = height;
	}

	public String getHeight() {
		String r = "";
		if (itemId != null && itemId > 0) {
			r = findItem(itemId).getHeight();
		}
		return (r == null ? "" : r);
	}

	public void setWidth(String width) {
		this.width = width;
	}

	public String getWidth() {
		String r = "";
		if (itemId != null && itemId > 0) {
			r = findItem(itemId).getWidth();
		}
		return (r == null ? "" : r);
	}

	public String getAlt() {
		String r = "";
		if (itemId != null && itemId > 0) {
			r = findItem(itemId).getAlt();
		}
		return (r == null ? "" : r);
	}

    // called by edit multimedia dialog to change parameters in a multimedia item
	public String editMultimedia() {
		if (!itemOk(itemId))
		    return "permission-failed";
		if (!canEditPage())
		    return "permission-failed";

		SimplePageItem i = findItem(itemId);
		if (i != null && i.getType() == SimplePageItem.MULTIMEDIA) {
			i.setHeight(height);
			i.setWidth(width);
			i.setAlt(alt);
			i.setDescription(description);
			i.setHtml(mimetype);
			update(i);
			setItemGroups(i, selectedGroups);
			return "success";
		} else {
			log.warn("editMultimedia Could not find multimedia object: " + itemId);
			return "cancel";
		}
	}

    // called by edit title dialog to change attributes of the page such as the title
	public String editTitle()  {
		if (pageTitle == null || pageTitle.equals("")) {
			return "notitle";
		}

		// because we're using a security advisor, need to make sure it's OK ourselves
		if (!canEditPage()) {
		    return "permission-failed";
		}

		Placement placement = toolManager.getCurrentPlacement();
		SimplePage page = getCurrentPage();
		SimplePageItem pageItem = getCurrentPageItem(null);
		Site site = getCurrentSite();
		boolean needRecompute = false;
		
		if(page.getOwner() == null && getEditPrivs() == 0) {
			// update gradebook link if necessary
			Double currentPoints = page.getGradebookPoints();
			Double newPoints = null;
			
			if (points != null) {
				try {
					newPoints = Double.parseDouble(points);
					if (newPoints == 0.0)
						newPoints = null;
				} catch (Exception ignore) {
					newPoints = null;
				}
			}
			// adjust gradebook entry
			if (newPoints == null && currentPoints != null) {
				gradebookIfc.removeExternalAssessment(site.getId(), "lesson-builder:" + page.getPageId());
			} else if (newPoints != null && currentPoints == null) {
				gradebookIfc.addExternalAssessment(site.getId(), "lesson-builder:" + page.getPageId(), null,
						       	pageTitle, newPoints, null, "Lesson Builder");
				needRecompute = true;
			} else if (currentPoints != null && 
					(!currentPoints.equals(newPoints) || !pageTitle.equals(page.getTitle()))) {
				gradebookIfc.updateExternalAssessment(site.getId(), "lesson-builder:" + page.getPageId(), null,
							  	pageTitle, newPoints, null);
				if (currentPoints != newPoints)
					needRecompute = true;
			}
			page.setGradebookPoints(newPoints);
		}

		if (pageTitle != null && pageItem.getPageId() == 0) {
			try {
				// we need a security advisor because we're allowing users to edit the page if they
				// have
				// simplepage.upd privileges, but site.save requires site.upd.
				securityService.pushAdvisor(new SecurityAdvisor() {
					public SecurityAdvice isAllowed(String userId, String function, String reference) {
						if (function.equals(SITE_UPD) && reference.equals("/site/" + getCurrentSiteId())) {
							return SecurityAdvice.ALLOWED;
						} else {
							return SecurityAdvice.PASS;
						}
					}
				});

				SitePage sitePage = site.getPage(page.getToolId());
					
				for (ToolConfiguration t: sitePage.getTools()) {
					if (t.getId().equals(placement.getId()))
						t.setTitle(pageTitle);
				}
				
				sitePage.setTitle(pageTitle);
				siteService.save(site);
				page.setTitle(pageTitle);
				page.setHidden(hidePage);
				if (hasReleaseDate)
					page.setReleaseDate(releaseDate);
				else
					page.setReleaseDate(null);
				update(page);
				updateCurrentPage();
				placement.setTitle(pageTitle);
				placement.save();
				pageVisibilityHelper(site, page.getToolId(), !hidePage);
				pageItem.setPrerequisite(prerequisite);
				pageItem.setRequired(required);
				pageItem.setName(pageTitle);
				update(pageItem);

			} catch (Exception e) {
				e.printStackTrace();
			} finally {
				securityService.popAdvisor();
			}
		} else if (pageTitle != null) {
			page.setTitle(pageTitle);
			update(page);
		}
		
		if(pageTitle != null) {
			if(pageItem.getType() != SimplePageItem.STUDENT_CONTENT) {
				pageItem.setName(pageTitle);
				update(pageItem);
			}
			
			adjustPath("", pageItem.getPageId(), pageItem.getId(), pageTitle);
		}

		// have to do this after the page itself is updated
		if (needRecompute)
		    recomputeGradebookEntries(page.getPageId(), points);
		// points, not newPoints because API wants a string

		if (pageItem.getPageId() == 0) {
			return "reload";
		} else {
			return "success";
		}
	}

	public String addPages()  {
		if (!canEditPage())
			return "permission-fail";

		// javascript should have checked all this
		if (newPageTitle == null || newPageTitle.equals(""))
			return "fail";

		int numPages = 1;
		if (numberOfPages !=null && !numberOfPages.equals(""))
			numPages = Integer.valueOf(numberOfPages);
		
		String prefix = "";
		String suffix = "";
		int start = 1;

		if (numPages > 1) {
			Pattern pattern = Pattern.compile("(\\D*)(\\d+)(.*)");
			Matcher matcher = pattern.matcher(newPageTitle);
			
			if (!matcher.matches())
				return "fail";

			prefix = matcher.group(1);
			suffix = matcher.group(3);
			start = Integer.parseInt(matcher.group(2));
		}

		if (numPages == 1) {
			addPage(newPageTitle, copyPage);
		} else {
			// note sure what to do here. We have to have a maximum to prevent creating 1,000,000 pages due
			// to a typo. This allows one a week for a year. Surely that's enough. We can make it 
			// configurable if necessary.
			if (numPages > 52)
				numPages = 52;
			
			while (numPages > 0) {
				String title = prefix + Integer.toString(start) + suffix;
				addPage(title, copyPage);		    
				numPages--;
				start++;
			}
	    }

		setTopRefresh();

		return "success";
	}

	public SimplePage addPage(String title, boolean copyCurrent) {

		Site site = getCurrentSite();
		SitePage sitePage = site.addPage();

		ToolConfiguration tool = sitePage.addTool(LESSONBUILDER_ID);
		tool.setTitle(title);
		String toolId = tool.getPageId();

		sitePage.setTitle(title);
		sitePage.setTitleCustom(true);
		try {
			siteService.save(site);
		} catch (Exception e) {
			log.error("addPage unable to save site " + e);
		}
		currentSite = null; // force refetch, since we've changed it

		SimplePage page = simplePageToolDao.makePage(toolId, getCurrentSiteId(), title, null, null);
		saveItem(page);

		SimplePageItem item = simplePageToolDao.makeItem(0, 0, SimplePageItem.PAGE, Long.toString(page.getPageId()), title);
		saveItem(item);

	    if (copyCurrent) {
		long oldPageId = getCurrentPageId();
		long newPageId = page.getPageId();
		for (SimplePageItem oldItem: simplePageToolDao.findItemsOnPage(oldPageId)) {
		    // don't copy pages. It's not clear whether we want to deep copy or
		    // not. If we do the wrong thing the user coudl end up editing the
		    // wrong page and losing content.
		    if (oldItem.getType() == SimplePageItem.PAGE)
			continue;
		    SimplePageItem newItem = simplePageToolDao.copyItem(oldItem);
		    newItem.setPageId(newPageId);
		    saveItem(newItem);
		}
	    }

	    return page;
	}

        // when a gradebook entry is added or point value for page changed, need to
        // add or update all student entries for the page
        // this only updates grades for users that are complete. Others should have 0 score, which won't change
	public void recomputeGradebookEntries(Long pageId, String newPoints) {
	    Map<String, String> userMap = new HashMap<String,String>();
	    List<SimplePageItem> items = simplePageToolDao.findPageItemsBySakaiId(Long.toString(pageId));
	    if (items == null)
		return;
	    for (SimplePageItem item : items) {
		List<String> users = simplePageToolDao.findUserWithCompletePages(item.getId());
		for (String user: users)
		    userMap.put(user, newPoints);
	    }
	    
	    gradebookIfc.updateExternalAssessmentScores(getCurrentSiteId(), "lesson-builder:" + pageId, userMap);
	}

	public boolean isImageType(SimplePageItem item) {
		// if mime type is defined use it
		String mimeType = item.getHtml();
		if (mimeType != null && (mimeType.startsWith("http") || mimeType.equals("")))
			mimeType = null;

		if (mimeType != null && mimeType.length() > 0) {
			return mimeType.toLowerCase().startsWith("image/");
		}

		// else use extension

		String name = item.getSakaiId();

		// starts after last /
		int i = name.lastIndexOf("/");
		if (i >= 0)
			name = name.substring(i+1);
	    
		String extension = null;	    
		i = name.lastIndexOf(".");
		if (i > 0)
			extension = name.substring(i+1);

		if (extension == null)
			return false;

		extension = extension.trim();
		extension = extension.toLowerCase();

		if (imageTypes.contains(extension)) {
			return true;
		} else {
			return false;
		}
	}

	public void setOrder(String order) {
		this.order = order;
	}

    // called by reorder tool to do the reordering
	public String reorder() {

		if (!canEditPage())
			return "permission-fail";

		if (order == null) {
			return "cancel";
		}
		
		order = order.trim();

		List<SimplePageItem> items = getItemsOnPage(getCurrentPageId());
		
		// Remove items that weren't ordered due to having sequences too low.
		// Typically means they are tacked onto the end automatically.
		for(int i = 0; i < items.size(); i++) {
			if(items.get(i).getSequence() <= 0) {
				items.remove(items.get(i));
				i--;
			}
		}

		String[] split = order.split(" ");

		// make sure nothing is duplicated. I know it shouldn't be, but
		// I saw the Fluid reorderer get confused once.
		Set<Integer> used = new HashSet<Integer>();
		for (int i = 0; i < split.length; i++) {
			if (!used.add(Integer.valueOf(split[i]))) {
				log.warn("reorder: duplicate value");
				setErrMessage(messageLocator.getMessage("simplepage.reorder-duplicates"));
				return "failed"; // it was already there. Oops.
			}
		}

		// now do the reordering
		for (int i = 0; i < split.length; i++) {
			int old = items.get(Integer.valueOf(split[i]) - 1).getSequence();
			items.get(Integer.valueOf(split[i]) - 1).setSequence(i + 1);

			if (old != i + 1) {
				update(items.get(Integer.valueOf(split[i]) - 1));
			}
		}

		itemsCache.remove(getCurrentPage().getPageId());
		return "success";
	}

    // this is sort of sleasy. A simple redirect passes no data. Thus it takes
    // us back to the default page. So we advance the default page. It would probably
    // have been better to use a link rather than a command, then the link could
    // have passed the page and item.
    //	public String next() {
    //	    getCurrentPageId();  // sets item id, which is what we want
    //	    SimplePageItem item = getCurrentPageItem(null);
    //
    //	    List<SimplePageItem> items = getItemsOnPage(item.getPageId());
    //
    //	    item = items.get(item.getSequence());  // sequence start with 1, so this is the next item
    //	    updatePageObject(Long.valueOf(item.getSakaiId()));
    //	    updatePageItem(item.getId());
    //
    //	    return "redirect";
    //	}

	public String getCurrentUserId() {
	    if (currentUserId == null)
	    	currentUserId = sessionManager.getCurrentSessionUserId();
	    return currentUserId;
	}
	    
    // page is complete, update gradebook entry if any
    // note that if the user has never gone to a page, the gradebook item will be missing.
    // if they gone to it but it's not complete, it will be 0. We can't explicitly set
    // a missing value, and this is the only way things will work if someone completes a page
    // and something changes so it is no longer complete. 
	public void trackComplete(SimplePageItem item, boolean complete ) {
		SimplePage page = getCurrentPage();
	    if (page.getGradebookPoints() != null)
	    	gradebookIfc.updateExternalAssessmentScore(getCurrentSiteId(), "lesson-builder:" + page.getPageId(), getCurrentUserId(), 
	    			complete ? Double.toString(page.getGradebookPoints()) : "0.0");
	}
    
	/**
	 * 
	 * @param itemId
	 *            The ID in the <b>items</b> table.
	 * @param path 
	 *            breadcrumbs, only supplied it the item is a page
	 *            It is valid for code to check path == null to see
	 *            whether it is a page
	 *       Create or update a log entry when user accesses an item.
	 */
	public void track(long itemId, String path) {
		track(itemId, path, null);
	}
	
	public void track(long itemId, String path, Long studentPageId) {
		String userId = getCurrentUserId();
		if (userId == null)
		    userId = ".anon";
		SimplePageLogEntry entry = getLogEntry(itemId, studentPageId);
		String toolId = ((ToolConfiguration) toolManager.getCurrentPlacement()).getPageId();
		
		if (entry == null) {
			entry = simplePageToolDao.makeLogEntry(userId, itemId, studentPageId);
			
			if (path != null && studentPageId == null) {
				boolean complete = isPageComplete(itemId);
				entry.setComplete(complete);
				entry.setPath(path);
				entry.setToolId(toolId);
				SimplePageItem i = findItem(itemId);
				EventTrackingService.post(EventTrackingService.newEvent("lessonbuilder.read", "/lessonbuilder/page/" + i.getSakaiId(), complete));
				trackComplete(i, complete);
				studentPageId = -1L;
			}else if(path != null) {
				entry.setPath(path);
				entry.setComplete(true);
				entry.setToolId(toolId);
				SimplePage page = simplePageToolDao.getPage(studentPageId);
				EventTrackingService.post(EventTrackingService.newEvent("lessonbuilder.read", "/lessonbuilder/page/" + page.getPageId(), true));
			}

			saveItem(entry);
			logCache.put(itemId + "-" + studentPageId, entry);
		} else {
			if (path != null && studentPageId == null) {
				boolean wasComplete = entry.isComplete();
				boolean complete = isPageComplete(itemId);
				entry.setComplete(complete);
				entry.setPath(path);
				entry.setToolId(toolId);
				entry.setDummy(false);
				SimplePageItem i = findItem(itemId);
				EventTrackingService.post(EventTrackingService.newEvent("lessonbuilder.read", "/lessonbuilder/page/" + i.getSakaiId(), complete));
				if (complete != wasComplete)
				    trackComplete(i, complete);
				studentPageId = -1L;
			}else if(path != null) {
				entry.setComplete(true);
				entry.setPath(path);
				entry.setToolId(toolId);
				entry.setDummy(false);
				SimplePage page = simplePageToolDao.getPage(studentPageId);
				EventTrackingService.post(EventTrackingService.newEvent("lessonbuilder.read", "/lessonbuilder/page/" + page.getPageId(), true));
			}

			update(entry);
		}

		//SimplePageItem i = findItem(itemId);
		// todo
		// code can't work anymore. I'm not sure whether it's needed.
		// we don't update a page as complete if the user finishes a test, etc, until he
		// comes back to the page. I'm not sure I feel compelled to do this either. But
		// once we move to the new hiearchy, we'll see

		// top level doesn't have a next level, so avoid null pointer problem
		//		if (i.getPageId() != 0) {
		//		    SimplePageItem nextLevelUp = simplePageToolDao.findPageItemBySakaiId(String.valueOf(i.getPageId()));
		//		    if (isItemComplete(findItem(itemId)) && nextLevelUp != null) {
		//			track(nextLevelUp.getId(), true);
		//		    }
		//		}
	}

	public SimplePageLogEntry getLogEntry(long itemId) {
		return getLogEntry(itemId, null);
	}
	
	public SimplePageLogEntry getLogEntry(long itemId, Long studentPageId) {
		if(studentPageId == null) {
			studentPageId = -1L;
		}
		
		String lookup = itemId + "-" + studentPageId;
		SimplePageLogEntry entry = logCache.get(lookup);

		if (entry != null)
		    return entry;
		String userId = getCurrentUserId();
		if (userId == null)
		    userId = ".anon";
		entry = simplePageToolDao.getLogEntry(userId, itemId, studentPageId);
		
		
		logCache.put(lookup, entry);
		
		return entry;
	}

	public boolean hasLogEntry(long itemId) {
		return (getLogEntry(itemId) != null);
	}

    // if the item has a group requirement, are we in one of the groups.
    // this is called a lot and is fairly expensive, so results are cached
	public boolean isItemVisible(SimplePageItem item) {
		if (canEditPage())
		    return true;
        	Boolean ret = visibleCache.get(item.getId());
		if (ret != null)
		    return (boolean)ret;
		getMyGroups();
		Collection<String>itemGroups = getItemGroups(item, null, false);
		if (itemGroups == null || itemGroups.size() == 0) {
		    // this includes items for which for which visibility doesn't apply
		    visibleCache.put(item.getId(), true);
		    return true;
		}

		for (String group: itemGroups) {
			if (myGroups.contains(group)) {
				visibleCache.put(item.getId(), true);
				return true;
			}
		}

		visibleCache.put(item.getId(), false);
		return false;
	}
		
    // this is called in a loop to see whether items are available. Since computing it can require
    // database transactions, we cache the results
	public boolean isItemComplete(SimplePageItem item) {
		if (!item.isRequired()) {
			// We don't care if it has been completed if it isn't required.
			return true;
		} 
		Long itemId = item.getId();
		Boolean cached = completeCache.get(itemId);
		if (cached != null)
		    return (boolean)cached;
		if (item.getType() == SimplePageItem.RESOURCE || item.getType() == SimplePageItem.URL) {
			// Resource. Completed if viewed.
			if (hasLogEntry(item.getId())) {
				completeCache.put(itemId, true);
				return true;
			} else {
				completeCache.put(itemId, false);
				return false;
			}
		} else if (item.getType() == SimplePageItem.PAGE) {
			SimplePageLogEntry entry = getLogEntry(item.getId());
			if (entry == null || entry.getDummy()) {
				completeCache.put(itemId, false);
				return false;
			} else if (entry.isComplete()) {
				completeCache.put(itemId, true);
				return true;
			} else {
				completeCache.put(itemId, false);
				return false;
			}
		} else if (item.getType() == SimplePageItem.ASSIGNMENT) {
			try {
				if (item.getSakaiId().equals(SimplePageItem.DUMMY)) {
				    completeCache.put(itemId, false);
				    return false;
				}
				LessonEntity assignment = assignmentEntity.getEntity(item.getSakaiId());
				if (assignment == null) {
				    completeCache.put(itemId, false);
				    return false;
				}
				LessonSubmission submission = assignment.getSubmission(getCurrentUserId());

				if (submission == null) {
				    completeCache.put(itemId, false);
				    return false;
				}

				int type = assignment.getTypeOfGrade();

				if (!item.getSubrequirement()) {
					completeCache.put(itemId, true);
					return true;
				} else if (submission.getGradeString() != null) {
				    // assume that assignments always use string grade. this may change
					boolean ret = isAssignmentComplete(type, submission, item.getRequirementText());
					completeCache.put(itemId, ret);
					return ret;
				} else {
					completeCache.put(itemId, false);
					return false;
				}
			} catch (Exception e) {
				e.printStackTrace();
				completeCache.put(itemId, false);
				return false;
			}
		} else if (item.getType() == SimplePageItem.FORUM) {
			try {
				if (item.getSakaiId().equals(SimplePageItem.DUMMY)) {
					completeCache.put(itemId, false);
					return false;
				}
				User user = UserDirectoryService.getUser(getCurrentUserId());
				LessonEntity forum = forumEntity.getEntity(item.getSakaiId());
				if (forum == null)
					return false;
				// for the moment don't find grade. just see if they submitted
				if (forum.getSubmissionCount(user.getId()) > 0) {
					completeCache.put(itemId, true);
					return true;
				} else {
					completeCache.put(itemId, false);
					return false;
				}
			} catch (Exception e) {
			    e.printStackTrace();
			    completeCache.put(itemId, false);
			    return false;
			}
		} else if (item.getType() == SimplePageItem.ASSESSMENT) {
			if (item.getSakaiId().equals(SimplePageItem.DUMMY)) {
			    completeCache.put(itemId, false);
			    return false;
			}
			LessonEntity quiz = quizEntity.getEntity(item.getSakaiId());
			if (quiz == null) {
			    completeCache.put(itemId, false);
			    return false;
			}
			User user = null;
			try {
			    user = UserDirectoryService.getUser(getCurrentUserId());
			} catch (Exception ignore) {
			    completeCache.put(itemId, false);
			    return false;
			}

			LessonSubmission submission = quiz.getSubmission(user.getId());

			if (submission == null) {
				completeCache.put(itemId, false);
				return false;
			} else if (!item.getSubrequirement()) {
				// All that was required was that the user submit the test
				completeCache.put(itemId, true);
				return true;
			} else {
				Float grade = submission.getGrade();
			    if (grade >= Float.valueOf(item.getRequirementText())) {
			    	completeCache.put(itemId, true);
			    	return true;
			    } else {
			    	completeCache.put(itemId, false);
			    	return false;
			    }
			}
		} else if (item.getType() == SimplePageItem.TEXT || item.getType() == SimplePageItem.MULTIMEDIA) {
			// In order to be considered "complete", these items
			// only have to be viewed. If this code is reached,
			// we know that that the page has already been viewed.
			completeCache.put(itemId, true);
			return true;
		} else {
			completeCache.put(itemId, false);
			return false;
		}
	}

	private boolean isAssignmentComplete(int type, LessonSubmission submission, String requirementString) {
		String grade = submission.getGradeString();

		if (type == SimplePageItem.ASSESSMENT) {
			if (grade.equals("Pass")) {
				return true;
			} else {
				return false;
			}
		} else if (type == SimplePageItem.TEXT) {
			if (grade.equals("Checked")) {
				return true;
			} else {
				return false;
			}
		} else if (type == SimplePageItem.PAGE) {
			if (grade.equals("ungraded")) {
				return false;
			}

			int requiredIndex = -1;
			int currentIndex = -1;

			for (int i = 0; i < GRADES.length; i++) {
				if (GRADES[i].equals(requirementString)) {
					requiredIndex = i;
				}

				if (GRADES[i].equals(grade)) {
					currentIndex = i;
				}
			}

			if (requiredIndex == -1 || currentIndex == -1) {
				return false;
			} else {
				if (requiredIndex >= currentIndex) {
					return true;
				} else {
					return false;
				}
			}
		} else if (type == SimplePageItem.ASSIGNMENT) {
			if (Float.valueOf(Integer.valueOf(grade) / 10) >= Float.valueOf(requirementString)) {
				return true;
			} else {
				return false;
			}
		} else {
			return false;
		}
	}

	/**
	 * @param itemId
	 *            The ID of the page from the <b>items</b> table (not the page table).
	 * @return
	 */
	public boolean isPageComplete(long itemId) {
	    
		// Make sure student content objects aren't treated like pages.
		// TODO: Put in requirements
		if(findItem(itemId).getType() == SimplePageItem.STUDENT_CONTENT) {
			return true;
		}
		
		
		List<SimplePageItem> items = getItemsOnPage(Long.valueOf(findItem(itemId).getSakaiId()));

		for (SimplePageItem item : items) {
			if (!isItemComplete(item)) {
				return false;
			}
		}

		// All of them were complete.
		return true;
	}

    // return list of pages needed for current page. This is the primary code
    // used by ShowPageProducer to see whether the user is allowed to the page
    // (given that they have read permission, of course)
    // Note that the same page can occur
    // multiple places, but we're passing the item, so we've got the right one
	public List<String> pagesNeeded(SimplePageItem item) {
		String currentPageId = Long.toString(getCurrentPageId());
		List<String> needed = new ArrayList<String>();

		if (!item.isPrerequisite()){
			return needed;
		}

	    // authorized or maybe user is gaming us, or maybe next page code
	    // sent them to something that isn't available.
	    // as an optimization check haslogentry first. That will be true if
	    // they have been here before. Saves us the trouble of doing full
	    // access checking. Otherwise do a real check. That should only happen
	    // for next page in odd situations.
		if (item.getPageId() > 0) {
			if (!hasLogEntry(item.getId()) &&
					!isItemAvailable(item, item.getPageId())) {
				SimplePage parent = simplePageToolDao.getPage(item.getPageId());
				if (parent != null)
					needed.add(parent.getTitle());
				else
					needed.add("unknown page");  // not possible, it says
			}
			return needed;
		}

	    // we've got a top level page.
	    // get dummy items for top level pages in site
		List<SimplePageItem> items = simplePageToolDao.findItemsInSite(getCurrentSite().getId());
		// sorted by SQL

		for (SimplePageItem i : items) {
			if (i.getSakaiId().equals(currentPageId)) {
				return needed;  // reached current page. we're done
			}
			if (i.isRequired() && !isItemComplete(i))
				needed.add(i.getName());
		}

		return needed;

	}

	public boolean isItemAvailable(SimplePageItem item) {
	    return isItemAvailable(item, getCurrentPageId());
	}

	public boolean isItemAvailable(SimplePageItem item, long pageId) {
		if (item.isPrerequisite()) {
			List<SimplePageItem> items = getItemsOnPage(pageId);

			for (SimplePageItem i : items) {
				if (i.getSequence() >= item.getSequence()) {
				    break;
				} else if (i.isRequired() && isItemVisible(i)) {
				    if (!isItemComplete(i))
				    	return false;
				}
			}
		}
		return true;
	}

    // weird variant that works even if current item doesn't have prereq.
	public boolean wouldItemBeAvailable(SimplePageItem item, long pageId) {
		List<SimplePageItem> items = getItemsOnPage(pageId);

		for (SimplePageItem i : items) {
			if (i.getSequence() >= item.getSequence()) {
				break;
			} else if (i.isRequired() && isItemVisible(i)) {
				if (!isItemComplete(i))
					return false;
			}
		}
		return true;
	}

	public String getNameOfSakaiItem(SimplePageItem i) {
		String SakaiId = i.getSakaiId();

		if (SakaiId == null || SakaiId.equals(SimplePageItem.DUMMY))
			return null;

		if (i.getType() == SimplePageItem.ASSIGNMENT) {
			LessonEntity assignment = assignmentEntity.getEntity(i.getSakaiId());
			if (assignment == null)
				return null;
			return assignment.getTitle();
		} else if (i.getType() == SimplePageItem.FORUM) {
			LessonEntity forum = forumEntity.getEntity(i.getSakaiId());
			if (forum == null)
				return null;
			return forum.getTitle();
		} else if (i.getType() == SimplePageItem.ASSESSMENT) {
			LessonEntity quiz = quizEntity.getEntity(i.getSakaiId());
			if (quiz == null)
				return null;
			return quiz.getTitle();
		} else
			return null;
	}
		
    /* 
     * return 11-char youtube ID for a URL, or null if it doesn't match
     * we store URLs as content objects, so we have to retrieve the object
     * in order to check. The actual URL is stored as the contents
     * of the entity
     */

	public String getYoutubeKey(SimplePageItem i) {
		String sakaiId = i.getSakaiId();

		SecurityAdvisor advisor = null;
		try {
			if(getCurrentPage().getOwner() != null) {
				// Need to allow access into owner's home directory
				advisor = new SecurityAdvisor() {
					public SecurityAdvice isAllowed(String userId, String function, String reference) {
						if("content.read".equals(function) || "content.hidden".equals(function)) {
							return SecurityAdvice.ALLOWED;
						}else {
							return SecurityAdvice.PASS;
						}
					}
				};
				securityService.pushAdvisor(advisor);
			}
			// find the resource
			ContentResource resource = null;
			try {
				resource = contentHostingService.getResource(sakaiId);
			} catch (Exception ignore) {
				return null;
			}
			
			// 	make sure it's a URL
			if (resource == null ||
					!resource.getResourceType().equals("org.sakaiproject.content.types.urlResource") ||
					!resource.getContentType().equals("text/url")) {
				return null;
			}
			
			// 	get the actual URL
			String URL = null;
			try {
				URL = new String(resource.getContent());
			} catch (Exception ignore) {
				return null;
			}
			if (URL == null) {
				return null;
			}
			
			// 	see if it has a Youtube ID
			if (URL.startsWith("http://www.youtube.com/") || URL.startsWith("http://youtube.com/")) {
				Matcher match = YOUTUBE_PATTERN.matcher(URL);
				if (match.find()) {
					return match.group().substring(2);
				}
			}
			
		}catch(Exception ex) {
			ex.printStackTrace();
		}finally {
			if(advisor != null) securityService.popAdvisor(advisor);
		}
		
		// 	no
		return null;
	}

	/**
	 * Meant to guarantee that the permissions are set correctly on an assessment for a user.
	 * 
	 * @param item
	 * @param shouldHaveAccess
	 */
	public void checkItemPermissions(SimplePageItem item, boolean shouldHaveAccess) {
		checkItemPermissions(item, shouldHaveAccess, true);
	}

	/**
	 * 
	 * @param item
	 * @param shouldHaveAccess
	 * @param canRecurse
	 *            Is it allowed to delete the row in the table for the group and recurse to try
	 *            again. true for normal calls; false if called inside this code to avoid infinite loop
	 */
    // only called if the item should be under control. Also only called if the item is displayed
    // so if it's limited to a group, we'll never add people who aren't in the group, since the
    // item isn't shown to them.
	private void checkItemPermissions(SimplePageItem item, boolean shouldHaveAccess, boolean canRecurse) {
		if (SimplePageItem.DUMMY.equals(item.getSakaiId()))
			return;

		// for pages, presence of log entry is it
		if (item.getType() == SimplePageItem.PAGE) {
			Long itemId = item.getId();
			if (getLogEntry(itemId) != null)
				return;  // already ok
		    // if no log entry, create a dummy entry
			if (shouldHaveAccess) {
				String userId = getCurrentUserId();
				if (userId == null)
					userId = ".anon";
				SimplePageLogEntry entry = simplePageToolDao.makeLogEntry(userId, itemId, null);
				entry.setDummy(true);
				saveItem(entry);
				logCache.put(itemId + "--1", entry);
			}
			return;
		}

		SimplePageGroup group = simplePageToolDao.findGroup(item.getSakaiId());
		if (group == null) {
			// For some reason, the group doesn't exist. Let's re-add it.
			checkControlGroup(item, true);
			group = simplePageToolDao.findGroup(item.getSakaiId());
			if (group == null) {
				return;
			}
		}

		boolean success = true;
		String groupId = group.getGroupId();

		try {
			if (shouldHaveAccess) {
			    success = GroupPermissionsService.addCurrentUser(getCurrentPage().getSiteId(), getCurrentUserId(), groupId);
			} else {
			    success = GroupPermissionsService.removeUser(getCurrentPage().getSiteId(), getCurrentUserId(), groupId);
			}
		} catch (Exception ex) {
			ex.printStackTrace();
			return;
		}

		// hmmm.... couldn't add or remove from group. Most likely the Sakai-level group
		// doesn't exist, although our database entry says it was created. Presumably
		// the user deleted the group for Site Info. Make very sure that's the cause,
		// or we'll create a duplicate group. I've seen failures for other reasons, such
		// as a weird permissions problem with the only maintain users trying to unjoin
		// a group.

		if (!success && canRecurse) {
			try {
			    AuthzGroupService.getAuthzGroup(groupId);
			    // group exists, it was something else. Who knows what
			    return;
			} catch (org.sakaiproject.authz.api.GroupNotDefinedException ee) {
				
			} catch (Exception e) {
			    // some other failure from getAuthzGroup, shouldn't be possible
			    log.warn("checkItemPermissions unable to join or unjoin group " + groupId);
			}

			log.warn("checkItemPermissions: User seems to have deleted group " + groupId + ". We'll recreate it.");

			// OK, group doesn't exist. When we recreate it, it's going to have a 
			// different groupId, so we have to back out of everything and reset it

			checkControlGroup(item, false);

			simplePageToolDao.deleteItem(group);

			// We've undone it; call ourselves again, since the code at the
			// start will recreate the group

			checkItemPermissions(item, shouldHaveAccess, false);
		}

	}

	public void setYoutubeURL(String url) {
		youtubeURL = url;
	}

	public void setYoutubeId(long id) {
		youtubeId = id;
	}

	public void deleteYoutubeItem() {
		simplePageToolDao.deleteItem(findItem(youtubeId));
	}

	public void setMmUrl(String url) {
		mmUrl = url;
	}

	public void setMultipartMap(Map<String, MultipartFile> multipartMap) {
		this.multipartMap = multipartMap;
	}

	public String getCollectionId(boolean urls) {
		String siteId = getCurrentPage().getSiteId();
	    
		String pageOwner = getCurrentPage().getOwner();
		String collectionId;
		if (pageOwner == null) {
			collectionId = contentHostingService.getSiteCollection(siteId);
		}else {
			collectionId = "/user/" + pageOwner + "/stuff4/";
		}

	    // folder we really want
		String folder = collectionId + Validator.escapeResourceName(getPageTitle()) + "/";
		if (urls)
			folder = folder + "urls/";

	    // OK?
		try {
			contentHostingService.checkCollection(folder);
			// OK, let's use it
			return folder;
		} catch (Exception ignore) {};

   	    // no. create folders as needed

	    // if url subdir, need an extra level
		if (urls) {
			
			// try creating the root. if it exists this will fail. That's OK.
			String root = collectionId + Validator.escapeResourceName(getPageTitle()) + "/";
			try {
				ContentCollectionEdit edit = contentHostingService.addCollection(root);
				edit.getPropertiesEdit().addProperty(ResourceProperties.PROP_DISPLAY_NAME,  Validator.escapeResourceName(getPageTitle()));
				contentHostingService.commitCollection(edit);
				// well, we got that far anyway
				collectionId = root;
			} catch (Exception ignore) {
			}

		}

	    // now try creating what we want
		try {
	    	ContentCollectionEdit edit = contentHostingService.addCollection(folder);
	    	if (urls)
	    		edit.getPropertiesEdit().addProperty(ResourceProperties.PROP_DISPLAY_NAME, "urls");
	    	else
	    		edit.getPropertiesEdit().addProperty(ResourceProperties.PROP_DISPLAY_NAME, Validator.escapeResourceName(getPageTitle()));
		
	    	contentHostingService.commitCollection(edit);
	    	return folder; // worked. use it
		} catch (Exception ignore) {};

	    // didn't. do the best we can
		return collectionId;
	}

	public boolean isHtml(SimplePageItem i) {
		StringTokenizer token = new StringTokenizer(i.getSakaiId(), ".");

		String extension = "";
					    
		while (token.hasMoreTokens()) {
			extension = token.nextToken().toLowerCase();
		}
					    
	    // we are just starting to store the MIME type for resources now. So existing content
	    // won't have them.
		String mimeType = i.getHtml();
		if (mimeType != null && (mimeType.startsWith("http") || mimeType.equals("")))
			mimeType = null;
	    
		if (mimeType != null && (mimeType.equals("text/html") || mimeType.equals("application/xhtml+xml"))
				|| mimeType == null && (extension.equals("html") || extension.equals("htm"))) {
			return true;
		}
		return false;
	}

	public static final int MAXIMUM_ATTEMPTS_FOR_UNIQUENESS = 100;

    // called by dialog to add inline multimedia item, or update existing
    // item if itemid is specified
	public void addMultimedia() {
		SecurityAdvisor advisor = null;
		try {
			if(getCurrentPage().getOwner() != null) {
				advisor = new SecurityAdvisor() {
					public SecurityAdvice isAllowed(String userId, String function, String reference) {
							return SecurityAdvice.ALLOWED;
					}
				};
				securityService.pushAdvisor(advisor);
			}
			if (!itemOk(itemId))
				return;
			if (!canEditPage())
				return;
			
			String name = null;
			String sakaiId = null;
			String mimeType = null;
			MultipartFile file = null;
			
			if (multipartMap.size() > 0) {
				// 	user specified a file, create it
				file = multipartMap.values().iterator().next();
				if (file.isEmpty())
					file = null;
			}
			
			if (file != null) {
				String collectionId = getCollectionId(false);
				// 	user specified a file, create it
				name = file.getOriginalFilename();
				if (name == null || name.length() == 0)
					name = file.getName();
				int i = name.lastIndexOf("/");
				if (i >= 0)
					name = name.substring(i+1);
				String base = name;
				String extension = "";
				i = name.lastIndexOf(".");
				if (i > 0) {
					base = name.substring(0, i);
					extension = name.substring(i+1);
				}
				
				mimeType = file.getContentType();
				try {
					ContentResourceEdit res = contentHostingService.addResource(collectionId, 
							  	Validator.escapeResourceName(base),
							  	Validator.escapeResourceName(extension),
							  	MAXIMUM_ATTEMPTS_FOR_UNIQUENESS);
					res.setContentType(mimeType);
					res.setContent(file.getInputStream());
					try {
						contentHostingService.commitResource(res,  NotificationService.NOTI_NONE);
						// 	there's a bug in the kernel that can cause
						// 	a null pointer if it can't determine the encoding
						// 	type. Since we want this code to work on old
						// 	systems, work around it.
					} catch (java.lang.NullPointerException e) {
						setErrMessage(messageLocator.getMessage("simplepage.resourcepossibleerror"));
					}
					sakaiId = res.getId();
					
				} catch (org.sakaiproject.exception.OverQuotaException ignore) {
					setErrMessage(messageLocator.getMessage("simplepage.overquota"));
					return;
				} catch (Exception e) {
					setErrMessage(messageLocator.getMessage("simplepage.resourceerror").replace("{}", e.toString()));
					log.error("addMultimedia error 1 " + e);
					return;
				};
			} else if (mmUrl != null && !mmUrl.trim().equals("")) {
				// 	user specified a URL, create the item
				String url = mmUrl.trim();
				if (!url.startsWith("http:") &&
						!url.startsWith("https:")) {
					if (!url.startsWith("//"))
						url = "//" + url;
					url = "http:" + url;
				}
				
				name = url;
				String base = url;
				String extension = "";
				int i = url.lastIndexOf("/");
				if (i < 0) i = 0;
				i = url.lastIndexOf(".", i);
				if (i > 0) {
					extension = url.substring(i);
					base = url.substring(0,i);
				}
				
				String collectionId;
				SimplePage page = getCurrentPage();
				
				collectionId = getCollectionId(true);
				
				try {
					// 	urls aren't something people normally think of as resources. Let's hide them
					ContentResourceEdit res = contentHostingService.addResource(collectionId, 
							Validator.escapeResourceName(base),
							Validator.escapeResourceName(extension),
							MAXIMUM_ATTEMPTS_FOR_UNIQUENESS);
					res.setContentType("text/url");
					res.setResourceType("org.sakaiproject.content.types.urlResource");
					res.setContent(url.getBytes());
					contentHostingService.commitResource(res, NotificationService.NOTI_NONE);
					sakaiId = res.getId();
				} catch (org.sakaiproject.exception.OverQuotaException ignore) {
					setErrMessage(messageLocator.getMessage("simplepage.overquota"));
					return;
				} catch (Exception e) {
					setErrMessage(messageLocator.getMessage("simplepage.resourceerror").replace("{}", e.toString()));
					log.error("addMultimedia error 2 " + e);
					return;
				};
				// 	connect to url and get mime type
				mimeType = getTypeOfUrl(url);
				
			} else
				// 	nothing to do
				return;
			
			// 	itemId tells us whether it's an existing item
			// 	isMultimedia tells us whether resource or multimedia
			// 	sameWindow is only passed for existing items of type HTML/XHTML
			//   	for new items it should be set true for HTML/XTML, false otherwise
			//   	for existing items it should be set to the passed value for HTML/XMTL, false otherwise
			//   	it is ignored for isMultimedia, as those are always displayed inline in the current page
			
			SimplePageItem item = null;
			if (itemId == -1 && isMultimedia) {
				int seq = getItemsOnPage(getCurrentPageId()).size() + 1;
				item = simplePageToolDao.makeItem(getCurrentPageId(), seq, SimplePageItem.MULTIMEDIA, sakaiId, name);
			} else if (itemId == -1) {
				int seq = getItemsOnPage(getCurrentPageId()).size() + 1;
				item = simplePageToolDao.makeItem(getCurrentPageId(), seq, SimplePageItem.RESOURCE, sakaiId, name);
			} else {
				item = findItem(itemId);
				if (item == null)
					return;
				item.setSakaiId(sakaiId);
				item.setName(name);
			}
			
			if (mimeType != null) {
				item.setHtml(mimeType);
			} else {
				item.setHtml(null);
			}
			
			// 	if this is an existing item and a resource, leave it alone
			// 	otherwise initialize to false
			if (isMultimedia || itemId == -1)
				item.setSameWindow(false);
			
			clearImageSize(item);
			try {
				if (itemId == -1)
					saveItem(item);
				else
					update(item);
			} catch (Exception e) {
				// 	saveItem and update produce the errors
			}
		}catch(Exception ex) {
			ex.printStackTrace();
		} finally {
			if(advisor != null) securityService.popAdvisor(advisor);
		}
	}

	public boolean deleteRecursive(File path) throws FileNotFoundException{
		if (!path.exists()) throw new FileNotFoundException(path.getAbsolutePath());
		boolean ret = true;
		if (path.isDirectory()){
			for (File f : path.listFiles()){
				ret = ret && deleteRecursive(f);
			}
		}
		return ret && path.delete();
	}

	public void importCc() {
	    if (!canEditPage())
		return;

	    MultipartFile file = null;

	    if (multipartMap.size() > 0) {
		// user specified a file, create it
		file = multipartMap.values().iterator().next();
		if (file.isEmpty())
		    file = null;
	    }

	    if (file != null) {
		File cc = null;
		File root = null;
		try {
		    cc = File.createTempFile("ccloader", "file");
		    root = File.createTempFile("ccloader", "root");
		    if (root.exists())
			root.delete();
		    root.mkdir();
		    BufferedInputStream bis = new BufferedInputStream(file.getInputStream());
		    BufferedOutputStream bos = new BufferedOutputStream(new FileOutputStream(cc));
		    byte[] buffer = new byte[8096];
		    int n = 0;
		    while ((n = bis.read(buffer, 0, 8096)) >= 0) {
			if (n > 0)
			    bos.write(buffer, 0, n);
		    }
		    bis.close();
		    bos.close();

		    CartridgeLoader cartridgeLoader = ZipLoader.getUtilities(cc, root.getCanonicalPath());
		    Parser parser = Parser.createCartridgeParser(cartridgeLoader);

		    LessonEntity quizobject = null;
		    for (LessonEntity q = quizEntity; q != null; q = q.getNextEntity()) {
			if (q.getToolId().equals(quiztool))
			    quizobject = q;
		    }
		    
		    LessonEntity topicobject = null;
		    for (LessonEntity q = forumEntity; q != null; q = q.getNextEntity()) {
			if (q.getToolId().equals(topictool))
			    topicobject = q;
		    }

		    parser.parse(new PrintHandler(this, cartridgeLoader, simplePageToolDao, quizobject, topicobject));

		} catch (Exception e) {
		    System.out.println("exception in importcc " + e);
		    e.printStackTrace();
		} finally {
		    if (cc != null)
			try {
			    deleteRecursive(cc);
			} catch (Exception e){
			    System.out.println("Unable to delete temp file " + cc);
			}
			try {
			    deleteRecursive(root);
			} catch (Exception e){
			    System.out.println("Unable to delete temp file " + cc);
			}
		}
	    }
	}

    // called by edit dialog to update parameters of a Youtube item
	public void updateYoutube() {
		if (!itemOk(youtubeId))
		    return;
		if (!canEditPage())
		    return;

		SimplePageItem item = findItem(youtubeId);

		// find the new key, if the new thing is a legit youtube url
		Matcher match = YOUTUBE_PATTERN.matcher(youtubeURL);
		String key = null;
		if (match.find()) {
		    key = match.group().substring(2);
		}
			
		// oldkey had better work, since the youtube edit woudln't
		// be displayed if it wasn't recognized
		String oldkey = getYoutubeKey(item);

		// if there's a new youtube URL, and it's different from
		// the old one, update the URL if they are different
		if (key != null && !key.equals(oldkey)) {
		    String url = "http://www.youtube.com/watch#!v=" + key;
		    String siteId = getCurrentPage().getSiteId();
		    String collectionId = getCollectionId(true);

		    SecurityAdvisor advisor = null;
		    try {
		    	if(getCurrentPage().getOwner() != null) {
					advisor = new SecurityAdvisor() {
						public SecurityAdvice isAllowed(String userId, String function, String reference) {
							return SecurityAdvice.ALLOWED;
						}
					};
					securityService.pushAdvisor(advisor);
				}
		    	
		    	ContentResourceEdit res = contentHostingService.addResource(collectionId,Validator.escapeResourceName("Youtube video " + key),Validator.escapeResourceName("swf"),MAXIMUM_ATTEMPTS_FOR_UNIQUENESS);
		    	res.setContentType("text/url");
		    	res.setResourceType("org.sakaiproject.content.types.urlResource");
		    	res.setContent(url.getBytes());
		    	contentHostingService.commitResource(res, NotificationService.NOTI_NONE);
		    	item.setSakaiId(res.getId());
		    	
		    } catch (org.sakaiproject.exception.OverQuotaException ignore) {
		    	setErrMessage(messageLocator.getMessage("simplepage.overquota"));
		    } catch (Exception e) {
		    	setErrMessage(messageLocator.getMessage("simplepage.resourceerror").replace("{}", e.toString()));
		    	log.error("addMultimedia error 3 " + e);
		    }finally {
		    	if(advisor != null) securityService.popAdvisor(advisor);
		    }
		}

		// even if there's some oddity with URLs, we do these updates
		item.setHeight(height);
		item.setWidth(width);
		item.setDescription(description);
		update(item);

		setItemGroups(item, selectedGroups);

	}

	/**
	 * Adds or removes the requirement to have site.upd in order to see a page
	 * i.e. hide or unhide a page
	 * @param pageId
	 *            The Id of the Page
	 * @param visible
	 * @return true for success, false for failure
	 * @throws IdUnusedException
	 *             , PermissionException
	 */
	private boolean pageVisibilityHelper(Site site, String pageId, boolean visible) throws IdUnusedException, PermissionException {
		SitePage page = site.getPage(pageId);
		List<ToolConfiguration> tools = page.getTools();
		Iterator<ToolConfiguration> iterator = tools.iterator();

		// If all the tools on a page require site.upd then only users with site.upd will see
		// the page in the site nav of Charon... not sure about the other Sakai portals floating
		// about
		while (iterator.hasNext()) {
			ToolConfiguration placement = iterator.next();
			Properties roleConfig = placement.getPlacementConfig();
			String roleList = roleConfig.getProperty("functions.require");
			boolean saveChanges = false;

			if (roleList == null) {
				roleList = "";
			}
			if (!(roleList.indexOf(SITE_UPD) > -1) && !visible) {
				if (roleList.length() > 0) {
					roleList += ",";
				}
				roleList += SITE_UPD;
				saveChanges = true;
			} else if (visible) {
				roleList = roleList.replaceAll("," + SITE_UPD, "");
				roleList = roleList.replaceAll(SITE_UPD, "");
				saveChanges = true;
			}

			if (saveChanges) {
				roleConfig.setProperty("functions.require", roleList);

				placement.save();

				siteService.save(site);
			}

		}

		return true;
	}

    // used by edit dialog to update properties of a multimedia object
	public void updateMovie() {
		if (!itemOk(itemId))
		    return;
		if (!canEditPage())
		    return;

		SimplePageItem item = findItem(itemId);
		item.setHeight(height);
		item.setWidth(width);
		item.setDescription(description);
		item.setHtml(mimetype);
		update(item);

		setItemGroups(item, selectedGroups);

	}
	
	public void addCommentsSection() {
		if(canEditPage()) {
			SimplePageItem item = appendItem("", messageLocator.getMessage("simplepage.comments-section"), SimplePageItem.COMMENTS);
			item.setDescription(messageLocator.getMessage("simplepage.comments-section"));
			update(item);
			
			// Must clear the cache so that the new item appears on the page
			itemsCache.remove(getCurrentPage().getPageId());
		}else {
			setErrMessage(messageLocator.getMessage("simplepage.permissions-general"));
		}
	}
	
	/**
	 *  Admins can always edit.  Authors can edit for 30 minutes.
	 *  
	 *  The second parameter is only used to distinguish this method from
	 *  the one directly below it.  Allowing CommentsProducer to cache whether
	 *  or not the current user can edit the page, without having to hit the
	 *  database each time.
	 *  
	 */
	public boolean canModifyComment(SimplePageComment c, boolean canEditPage) {
		if(canEditPage) return true;
		
		if(c.getAuthor().equals(UserDirectoryService.getCurrentUser().getId())){
			// Author can edit for 30 minutes.
			if(System.currentTimeMillis() - c.getTimePosted().getTime() <= 1800000) {
				return true;
			}else {
				return false;
			}
		}else {
			return false;
		}
	}
	
	// See method above
	public boolean canModifyComment(SimplePageComment c) {
		return canModifyComment(c, canEditPage());
	}
	
	// May add or edit comments
	public String addComment() {
		boolean html = false;
		
		// Patch in the fancy editor's comment, if it's been used
		if(formattedComment != null && !formattedComment.equals("")) {
			comment = formattedComment;
			html = true;
		}
		
		StringBuilder error = new StringBuilder();
		comment = FormattedText.processFormattedText(comment, error);
		
		if(comment == null || comment.equals("")) {
			setErrMessage(messageLocator.getMessage("simplepage.empty-comment-error"));
			return "failure";
		}
		
		if(editId == null || editId.equals("")) {
			String userId = UserDirectoryService.getCurrentUser().getId();
			SimplePageComment commentObject = simplePageToolDao.makeComment(itemId, getCurrentPage().getPageId(), userId, comment, IdManager.getInstance().createUuid(), html);
			saveItem(commentObject, false);
		}else {
			SimplePageComment commentObject = simplePageToolDao.findCommentById(Long.valueOf(editId));
			if(commentObject != null && canModifyComment(commentObject)) {
				commentObject.setComment(comment);
				update(commentObject, false);
			}else {
				setErrMessage(messageLocator.getMessage("simplepage.permissions-general"));
				return "failure";
			}
		}
		
		if(getCurrentPage().getOwner() != null) {
			SimpleStudentPage student = simplePageToolDao.findStudentPage(getCurrentPage().getTopParent());
			student.setLastCommentChange(new Date());
			update(student, false);
		}
		
		return "added-comment";
	}
	
	public String updateComments() {
		if(canEditPage()) {
			SimplePageItem comment = findItem(itemId);
			comment.setAnonymous(anonymous);
			setItemGroups(comment, selectedGroups);
			update(comment);
			return "success";
		}else {
			setErrMessage(messageLocator.getMessage("simplepage.permissions-general"));
			return "failure";
		}
	}
	
	/*
	 * Comments aren't actually deleted. The comment field is set to empty.
	 * This is so that the namings remain consistent when the comment section
	 * is set to show names as anonymous.  Otherwise, deleting a post could change
	 * the numbering, which hinders discussion.
	 */
	public String deleteComment(String commentUUID) {
		SimplePageComment comment = simplePageToolDao.findCommentByUUID(commentUUID);
		
		if(comment != null && comment.getPageId() == getCurrentPage().getPageId()) {
			if(canModifyComment(comment)) {
				comment.setComment("");
				update(comment, false);
				return "success";
			}
		}
		
		setErrMessage(messageLocator.getMessage("simplepage.comment-permissions-error"));
		return "failure";
	}
	
	public void addStudentContentSection() {
		if(getCurrentPage().getOwner() == null && canEditPage()) {
			SimplePageItem item = appendItem("", messageLocator.getMessage("simplepage.student-content"), SimplePageItem.STUDENT_CONTENT);
			item.setDescription(messageLocator.getMessage("simplepage.student-content"));
			update(item);
			
			// Must clear the cache so that the new item appears on the page
			itemsCache.remove(getCurrentPage().getPageId());
		}else {
			setErrMessage(messageLocator.getMessage("simplepage.permissions-general"));
		}
	}
	
	public boolean createStudentPage(long itemId) {
		SimplePage curr = getCurrentPage();
		User user = UserDirectoryService.getCurrentUser();
		
		// Need to make sure the section exists
		SimplePageItem containerItem = simplePageToolDao.findItem(itemId);
		
		// We want to make sure each student only has one top level page per section.
		SimpleStudentPage page = simplePageToolDao.findStudentPage(itemId, user.getId());
		
		if(page == null && containerItem != null && containerItem.getType() == SimplePageItem.STUDENT_CONTENT && canReadPage()) {
			// First create object in lesson_builder_pages.
			SimplePage newPage = simplePageToolDao.makePage(curr.getToolId(), curr.getSiteId(),user.getDisplayName(),
					curr.getPageId(), null);
			newPage.setOwner(user.getId());
			newPage.setGroupOwned(false);
			saveItem(newPage, false);
			
			// Then attach the lesson_builder_student_pages item.
			page = simplePageToolDao.makeStudentPage(itemId, newPage.getPageId(), user.getDisplayName(), user.getId(), false);
			
			SimplePageItem commentsItem = simplePageToolDao.makeItem(-1, -1, SimplePageItem.COMMENTS, null, messageLocator.getMessage("simplepage.comments-section"));
			saveItem(commentsItem, false);
			
			page.setCommentsSection(commentsItem.getId());
			
			saveItem(page, false);
			
			commentsItem.setAnonymous(containerItem.getForcedCommentsAnonymous());
			commentsItem.setSakaiId(String.valueOf(page.getId()));
			update(commentsItem, false);
			
			newPage.setTopParent(page.getId());
			update(newPage, false);
			
			try {
				updatePageItem(containerItem.getId());
				updatePageObject(newPage.getPageId());
				adjustPath("push", newPage.getPageId(), containerItem.getId(), newPage.getTitle());
			}catch(Exception ex) {
				setErrMessage(messageLocator.getMessage("simplepage.permissions-general"));
				return false;
			}
			
			// Reset the edit cache so that they can actually edit their page.
			editPrivs = 1;
			
			return true;
		}else if(page != null) { 
			setErrMessage(messageLocator.getMessage("simplepage.page-exists"));
			return false;
		}else{
			return false;
		}
	}
	
	public HashMap<Long, SimplePageLogEntry> cacheStudentPageLogEntries(long itemId) {
		List<SimplePageLogEntry> entries = simplePageToolDao.getStudentPageLogEntries(itemId, UserDirectoryService.getCurrentUser().getId());
		
		HashMap<Long, SimplePageLogEntry> map = new HashMap<Long, SimplePageLogEntry>();
		for(SimplePageLogEntry entry : entries) {
			logCache.put(entry.getItemId() + "-" + entry.getStudentPageId(), entry);
			map.put(entry.getStudentPageId(), entry);
		}
		
		return map;
	}
	
	private boolean pushAdvisor() {
		if(getCurrentPage().getOwner() != null) {
			securityService.pushAdvisor(new SecurityAdvisor() {
				public SecurityAdvice isAllowed(String userId, String function, String reference) {
					return SecurityAdvice.ALLOWED;
				}
			});
			return true;
		}else {
			return false;
		}
	}
	
	private void popAdvisor() {
		securityService.popAdvisor();
	}
	
	public String updateStudent() {
		if(canEditPage()) {
			SimplePageItem page = findItem(itemId);
			page.setAnonymous(anonymous);
			page.setShowComments(comments);
			page.setForcedCommentsAnonymous(forcedAnon);
			setItemGroups(page, selectedGroups);
			update(page);
			
			// Update the comments tools to reflect any changes
			if(comments) {
				List<SimpleStudentPage> pages = simplePageToolDao.findStudentPages(itemId);
				for(SimpleStudentPage p : pages) {
					if(p.getCommentsSection() != null) {
						SimplePageItem item = simplePageToolDao.findItem(p.getCommentsSection());
						if(item.isAnonymous() != forcedAnon) {
							item.setAnonymous(forcedAnon);
							update(item);
						}
					}
				}
			}
			return "success";
		}else {
			setErrMessage(messageLocator.getMessage("simplepage.permissions-general"));
			return "failure";
		}
	}
	
	private String expandZippedResource(String resourceId) {

		String contentCollectionId = resourceId.substring(0, resourceId.lastIndexOf(".")) + "/";

		try {
			contentHostingService.removeCollection(contentCollectionId);
		} catch (Exception e) {
			log.info("Failed to delete expanded collection");
		}

		// Q: Are we running a kernel with KNL-273?
		Class contentHostingInterface = ContentHostingService.class;
		try {
			Method expandMethod = contentHostingInterface.getMethod("expandZippedResource", new Class[] { String.class });
			// Expand the website
			expandMethod.invoke(contentHostingService, new Object[] { resourceId });
		} catch (NoSuchMethodException nsme) {
			// A: No; should be impossible, UI already tested
			return null;
		} catch (Exception e) {
			// A: Not sure
			log.error("SecurityException thrown by expandZippedResource method lookup", e);
			setErrKey("simplepage.website.cantexpand", null);
			return null;
		}

		// Now set the html ok flag

		try {
			ContentCollectionEdit cce = contentHostingService.editCollection(contentCollectionId);

			ResourcePropertiesEdit props = cce.getPropertiesEdit();
			props.addProperty(ResourceProperties.PROP_ALLOW_INLINE, "true");
			List<String> children = cce.getMembers();
			for (int j = 0; j < children.size(); j++) {
				String resId = children.get(j);
				if (resId.endsWith("/")) {
					setPropertyOnFolderRecursively(resId, ResourceProperties.PROP_ALLOW_INLINE, "true");
				}
			}

			contentHostingService.commitCollection(cce);

			// Now lets work out what type it is and return the appropriate
			// index url

			String index = null;

			String name = contentCollectionId.substring(0, contentCollectionId.lastIndexOf("/"));
			name = name.substring(name.lastIndexOf("/") + 1);
			if (name.endsWith("_HTML")) {
				// This is probably Wimba Create as wc adds this suffix to the
				// zips it creates
				name = name.substring(0, name.indexOf("_HTML"));
			}

			ContentEntity ce = cce.getMember(contentCollectionId + name + ".xml");
			if (ce != null) {
				index = "index.htm";
			}

			// Test for Camtasia
			ce = cce.getMember(contentCollectionId + "ProductionInfo.xml");
			if (ce != null) {
				index = name + ".html";
			}
			
			// Test for Articulate
			ce = cce.getMember(contentCollectionId + "player.html");
			if (ce != null) {
				index = "player.html";
			}

			// Test for generic web site
			ce = cce.getMember(contentCollectionId + "index.html");
			if (ce != null) {
			    index = "index.html";
			}

			ce = cce.getMember(contentCollectionId + "index.htm");
			if (ce != null) {
			    index = "index.htm";
			}

			if (index == null) {
			    // /content/group/nnnn/folder
			    int i = contentCollectionId.indexOf("/", 1);
			    i = contentCollectionId.indexOf("/", i+1);

			    setErrKey("simplepage.website.noindex", contentCollectionId.substring(i));
			    return null;
			}

			//String relativeUrl = contentCollectionId.substring(contentCollectionId.indexOf("/Lesson Builder")) + index;
			String relativeUrl = contentCollectionId + "/" + index;
			return relativeUrl;
		} catch (Exception e) {
			log.error(e);
			setErrKey("simplepage.website.cantexpand", null);
			return null;
		}
	}
	
	private void setPropertyOnFolderRecursively(String resourceId, String property, String value) {

		try {
			if (contentHostingService.isCollection(resourceId)) {
				// collection
				ContentCollectionEdit col = contentHostingService.editCollection(resourceId);

				ResourcePropertiesEdit resourceProperties = col.getPropertiesEdit();
				resourceProperties.addProperty(property, Boolean.valueOf(value).toString());
				contentHostingService.commitCollection(col);

				List<String> children = col.getMembers();
				for (int i = 0; i < children.size(); i++) {
					String resId = children.get(i);
					if (resId.endsWith("/")) {
						setPropertyOnFolderRecursively(resId, property, value);
					}
				}

			} else {
				// resource
				ContentResourceEdit res = contentHostingService.editResource(resourceId);
				ResourcePropertiesEdit resourceProperties = res.getPropertiesEdit();
				resourceProperties.addProperty(property, Boolean.valueOf(value).toString());
				contentHostingService.commitResource(res, NotificationService.NOTI_NONE);
			}
		} catch (Exception pe) {
			pe.printStackTrace();
		}
	}
}<|MERGE_RESOLUTION|>--- conflicted
+++ resolved
@@ -65,16 +65,6 @@
 
 import org.apache.commons.logging.Log;
 import org.apache.commons.logging.LogFactory;
-<<<<<<< HEAD
-=======
-import org.sakaiproject.lessonbuildertool.service.LessonEntity;
-import org.sakaiproject.lessonbuildertool.service.BltiInterface;
-import org.sakaiproject.lessonbuildertool.service.LessonSubmission;
-import org.sakaiproject.lessonbuildertool.service.GradebookIfc;
-
-import org.sakaiproject.event.cover.EventTrackingService;
-import org.sakaiproject.authz.cover.AuthzGroupService;
->>>>>>> e3ee53a1
 import org.sakaiproject.authz.api.SecurityAdvisor;
 import org.sakaiproject.authz.api.SecurityService;
 
@@ -116,6 +106,7 @@
 import org.sakaiproject.lessonbuildertool.service.GroupPermissionsService;
 import org.sakaiproject.lessonbuildertool.service.LessonEntity;
 import org.sakaiproject.lessonbuildertool.service.LessonSubmission;
+import org.sakaiproject.lessonbuildertool.service.BltiInterface;
 import org.sakaiproject.lessonbuildertool.tool.producers.ShowItemProducer;
 import org.sakaiproject.lessonbuildertool.tool.producers.ShowPageProducer;
 import org.sakaiproject.lessonbuildertool.tool.view.GeneralViewParameters;
@@ -199,6 +190,7 @@
 	private boolean filterHtml = ServerConfigurationService.getBoolean(FILTERHTML, false);
 
 	public String selectedAssignment = null;
+	public String selectedBlti = null;
 
     // generic entity stuff. selectedEntity is the string
     // coming from the picker. We'll use the same variable for any entity type
@@ -377,6 +369,10 @@
 	public void setAssignmentEntity(Object e) {
 		assignmentEntity = (LessonEntity)e;
 	}
+        private LessonEntity bltiEntity = null;
+        public void setBltiEntity(Object e) {
+	    bltiEntity = (LessonEntity)e;
+        }
 	
 	private ToolManager toolManager;
 	private SecurityService securityService;
@@ -1064,7 +1060,7 @@
 			return currentSite;
 		
 		try {
-			currentSite = siteService.getSite(toolManager.getCurrentPlacement().getContext());
+		    currentSite = siteService.getSite(getCurrentSiteId());
 		} catch (Exception impossible) {
 			impossible.printStackTrace();
 		}
@@ -1165,6 +1161,7 @@
 					itemType == SimplePageItem.ASSESSMENT ||
 					itemType == SimplePageItem.FORUM ||
 					itemType == SimplePageItem.PAGE ||
+			                itemType == SimplePageItem.BLTI ||
 					itemType == SimplePageItem.RESOURCE && nextItem.isSameWindow()) {
 				// it's easy if the next item is available. If it's not, then
 				// we need to see if everything other than this item is done and
@@ -1236,6 +1233,8 @@
 	    				lessonEntity = quizEntity.getEntity(nextItem.getSakaiId()); break;
 	    			case SimplePageItem.FORUM:
 	    				lessonEntity = forumEntity.getEntity(nextItem.getSakaiId()); break;
+	    			case SimplePageItem.BLTI:
+	    				lessonEntity = bltiEntity.getEntity(nextItem.getSakaiId()); break;
 	    		}
 	    		// normally we won't send someone to an item that
 	    		// isn't available. But if the current item is a test, etc, we can't
@@ -1317,6 +1316,8 @@
 				lessonEntity = quizEntity.getEntity(prevItem.getSakaiId()); break;
 			case SimplePageItem.FORUM:
 				lessonEntity = forumEntity.getEntity(prevItem.getSakaiId()); break;
+			case SimplePageItem.BLTI:
+			    lessonEntity = bltiEntity.getEntity(prevItem.getSakaiId()); break;
 			}
 			view.setSource((lessonEntity==null)?"dummy":lessonEntity.getUrl());
 			if (item.getType() == SimplePageItem.PAGE)
@@ -2049,6 +2050,10 @@
 		this.selectedQuiz = selectedQuiz;
 	}
 
+	public void setSelectedBlti(String selectedBlti) {
+		this.selectedBlti = selectedBlti;
+	}
+
         public String assignmentRef(String id) {
 	    return "/assignment/a/" + getCurrentSiteId() + "/" + id;
 	}
@@ -2169,8 +2174,6 @@
 		}
 	}
 
-<<<<<<< HEAD
-=======
     // called by add blti picker. Create a new item that points to an assigment
     // or update an existing item, depending upon whether itemid is set
 	public String addBlti() {
@@ -2251,8 +2254,6 @@
 		}
 	}
 
-
->>>>>>> e3ee53a1
     /// ShowPageProducers needs the item ID list anyway. So to avoid calling the underlying
     // code twice, we take that list and translate to titles, rather than calling
     // getItemGroups again
@@ -2303,6 +2304,7 @@
 
 	    if (!nocache && i.getType() != SimplePageItem.PAGE 
 		         && i.getType() != SimplePageItem.TEXT
+		         && i.getType() != SimplePageItem.BLTI
 		         && i.getType() != SimplePageItem.COMMENTS
 		         && i.getType() != SimplePageItem.STUDENT_CONTENT) {
 	       Object cached = groupCache.get(i.getSakaiId());
@@ -2326,6 +2328,7 @@
 		   return getResourceGroups(i, nocache);  // responsible for caching the result
 	       case SimplePageItem.TEXT:
 	       case SimplePageItem.PAGE:
+	       case SimplePageItem.BLTI:
 	       case SimplePageItem.COMMENTS:
 	       case SimplePageItem.STUDENT_CONTENT:
 		   return getLBItemGroups(i); // for all native LB objects
@@ -2467,6 +2470,7 @@
 	       return setResourceGroups (i, groups);
 	   case SimplePageItem.TEXT:
 	   case SimplePageItem.PAGE:
+	   case SimplePageItem.BLTI:
 	   case SimplePageItem.COMMENTS:
 	   case SimplePageItem.STUDENT_CONTENT:
 	       return setLBItemGroups(i, groups);
@@ -2861,6 +2865,8 @@
 		} else if (pageTitle != null) {
 			page.setTitle(pageTitle);
 			update(page);
+			pageItem.setName(pageTitle);
+			update(pageItem);
 		}
 		
 		if(pageTitle != null) {
@@ -3270,7 +3276,7 @@
 		Boolean cached = completeCache.get(itemId);
 		if (cached != null)
 		    return (boolean)cached;
-		if (item.getType() == SimplePageItem.RESOURCE || item.getType() == SimplePageItem.URL) {
+		if (item.getType() == SimplePageItem.RESOURCE || item.getType() == SimplePageItem.URL || item.getType() == SimplePageItem.BLTI) {
 			// Resource. Completed if viewed.
 			if (hasLogEntry(item.getId())) {
 				completeCache.put(itemId, true);
@@ -3583,6 +3589,11 @@
 			if (quiz == null)
 				return null;
 			return quiz.getTitle();
+		} else if (i.getType() == SimplePageItem.BLTI) {
+		    LessonEntity blti = bltiEntity.getEntity(i.getSakaiId());
+		    if (blti == null)
+			return null;
+		    return blti.getTitle();
 		} else
 			return null;
 	}
@@ -3925,6 +3936,13 @@
 						setErrMessage(messageLocator.getMessage("simplepage.resourcepossibleerror"));
 					}
 					sakaiId = res.getId();
+
+					if("application/zip".equals(mimeType) && isWebsite) {
+					    // We need to set the sakaiId to the resource id of the index file
+					    sakaiId = expandZippedResource(sakaiId);
+					    if (sakaiId == null)
+						return;
+					}		    
 					
 				} catch (org.sakaiproject.exception.OverQuotaException ignore) {
 					setErrMessage(messageLocator.getMessage("simplepage.overquota"));
@@ -3997,6 +4015,10 @@
 			if (itemId == -1 && isMultimedia) {
 				int seq = getItemsOnPage(getCurrentPageId()).size() + 1;
 				item = simplePageToolDao.makeItem(getCurrentPageId(), seq, SimplePageItem.MULTIMEDIA, sakaiId, name);
+			} else if(itemId == -1 && isWebsite) {
+			    String websiteName = name.substring(0,name.indexOf("."));
+			    int seq = getItemsOnPage(getCurrentPageId()).size() + 1;
+			    item = simplePageToolDao.makeItem(getCurrentPageId(), seq, SimplePageItem.RESOURCE, sakaiId, websiteName);
 			} else if (itemId == -1) {
 				int seq = getItemsOnPage(getCurrentPageId()).size() + 1;
 				item = simplePageToolDao.makeItem(getCurrentPageId(), seq, SimplePageItem.RESOURCE, sakaiId, name);
