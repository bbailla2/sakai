<?xml version="1.0"?>
<project xmlns="http://maven.apache.org/POM/4.0.0" xmlns:xsi="http://www.w3.org/2001/XMLSchema-instance" xsi:schemaLocation="http://maven.apache.org/POM/4.0.0 http://maven.apache.org/maven-v4_0_0.xsd">
    <modelVersion>4.0.0</modelVersion>

    <parent>
        <artifactId>basiclti</artifactId>
        <groupId>org.sakaiproject.basiclti</groupId>
        <version>2.10-SNAPSHOT</version>
    </parent>

    <name>IMS BasicLTI Utilities (basiclti-util)</name>
    <groupId>org.sakaiproject.basiclti</groupId>
    <artifactId>basiclti-util</artifactId>
    <organization>
        <name>IMS Global Learning Consortium</name>
        <url>www.imsglobal.org/</url>
    </organization>
    <inceptionYear>2009</inceptionYear>
    <packaging>jar</packaging>

    <dependencies>
        <dependency>
            <groupId>javax.servlet</groupId>
            <artifactId>servlet-api</artifactId>
        </dependency>
        <dependency>
            <groupId>commons-lang</groupId>
            <artifactId>commons-lang</artifactId>
        </dependency>
        <dependency>
<<<<<<< HEAD
            <groupId>com.googlecode.json-simple</groupId>
            <artifactId>json-simple</artifactId>
            <version>1.1</version>
        </dependency>
    <dependency>
        <groupId>org.codehaus.jackson</groupId>
        <artifactId>jackson-mapper-asl</artifactId>
        <version>1.8.5</version>
    </dependency>
        <dependency>
=======
>>>>>>> 919001b4
            <groupId>junit</groupId>
            <artifactId>junit</artifactId>
            <version>4.5</version>
            <type>jar</type>
            <scope>test</scope>
        </dependency>
    </dependencies>

    <build>
        <resources>
            <resource>
                <directory>src/main/resources</directory>
            </resource>
        </resources>
    </build>
</project><|MERGE_RESOLUTION|>--- conflicted
+++ resolved
@@ -28,7 +28,6 @@
             <artifactId>commons-lang</artifactId>
         </dependency>
         <dependency>
-<<<<<<< HEAD
             <groupId>com.googlecode.json-simple</groupId>
             <artifactId>json-simple</artifactId>
             <version>1.1</version>
@@ -39,8 +38,13 @@
         <version>1.8.5</version>
     </dependency>
         <dependency>
-=======
->>>>>>> 919001b4
+            <groupId>junit</groupId>
+            <artifactId>junit</artifactId>
+            <version>4.5</version>
+            <type>jar</type>
+            <scope>test</scope>
+        </dependency>
+        <dependency>
             <groupId>junit</groupId>
             <artifactId>junit</artifactId>
             <version>4.5</version>
