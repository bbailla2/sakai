--- conflicted
+++ resolved
@@ -1104,7 +1104,6 @@
     visibility: visible\10;
 }
 
-<<<<<<< HEAD
 blockquote {
   background: #f9f9f9;
   border-left: 6px solid #ccc;
@@ -1123,7 +1122,7 @@
 blockquote p {
   display: inline;
 }
-=======
+
 ul.calendarLegend{
 	padding:10px 0;
 }
@@ -1133,5 +1132,4 @@
   float:left;
   margin:3px;
   line-height: 25px;
-}
->>>>>>> 63c200b5
+}