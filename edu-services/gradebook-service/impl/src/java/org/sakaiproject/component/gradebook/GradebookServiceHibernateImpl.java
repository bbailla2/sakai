--- conflicted
+++ resolved
@@ -646,145 +646,22 @@
 		});
 	}
 
-<<<<<<< HEAD
 	@Override
-	public Map<String,String> getImportCourseGrade(String gradebookUid)
-=======
-    public Authz getAuthz() {
-        return authz;
-    }
-    public void setAuthz(Authz authz) {
-        this.authz = authz;
-    }
-    
-    public GradebookPermissionService getGradebookPermissionService() {
-    	return gradebookPermissionService;
-    }
-    public void setGradebookPermissionService(GradebookPermissionService gradebookPermissionService) {
-    	this.gradebookPermissionService = gradebookPermissionService;
-    }
-
-    // Deprecated calls to new framework-specific interface.
-
-	public void addGradebook(String uid, String name) {
-		frameworkService.addGradebook(uid, name);
-	}
-	public void setAvailableGradingScales(Collection gradingScaleDefinitions) {
-		frameworkService.setAvailableGradingScales(gradingScaleDefinitions);
-	}
-	public void setDefaultGradingScale(String uid) {
-		frameworkService.setDefaultGradingScale(uid);
-	}
-	public void deleteGradebook( String uid)
-		throws GradebookNotFoundException {
-		frameworkService.deleteGradebook(uid);
-	}
-    public boolean isGradebookDefined(String gradebookUid) {
-        return frameworkService.isGradebookDefined(gradebookUid);
-    }
-
-	public GradebookFrameworkService getFrameworkService() {
-		return frameworkService;
-	}
-	public void setFrameworkService(GradebookFrameworkService frameworkService) {
-		this.frameworkService = frameworkService;
-	}
-
-	// Deprecated calls to new interface for external assessment engines.
-
-	public void addExternalAssessment(String gradebookUid, String externalId, String externalUrl,
-			String title, double points, Date dueDate, String externalServiceDescription)
-            throws ConflictingAssignmentNameException, ConflictingExternalIdException, GradebookNotFoundException {
-		externalAssessmentService.addExternalAssessment(gradebookUid, externalId, externalUrl, title, points, dueDate, externalServiceDescription);
-	}
-	public void addExternalAssessment(String gradebookUid, String externalId, String externalUrl,
-			String title, Double points, Date dueDate, String externalServiceDescription, Boolean ungraded)
-            throws ConflictingAssignmentNameException, ConflictingExternalIdException, GradebookNotFoundException {
-		externalAssessmentService.addExternalAssessment(gradebookUid, externalId, externalUrl, title, points, dueDate, externalServiceDescription, ungraded);
-	}
-    public void updateExternalAssessment(String gradebookUid, String externalId, String externalUrl,
-                                         String title, double points, Date dueDate) throws GradebookNotFoundException, AssessmentNotFoundException,AssignmentHasIllegalPointsException {
-    	externalAssessmentService.updateExternalAssessment(gradebookUid, externalId, externalUrl, title, Double.valueOf(points), dueDate, Boolean.valueOf(false));
-	}
-    public void updateExternalAssessment(String gradebookUid, String externalId, String externalUrl,
-        String title, Double points, Date dueDate) throws GradebookNotFoundException, AssessmentNotFoundException,AssignmentHasIllegalPointsException {
-    	externalAssessmentService.updateExternalAssessment(gradebookUid, externalId, externalUrl, title, points, dueDate, Boolean.valueOf(false));
-    }
-	public void removeExternalAssessment(String gradebookUid,
-            String externalId) throws GradebookNotFoundException, AssessmentNotFoundException {
-		externalAssessmentService.removeExternalAssessment(gradebookUid, externalId);
-	}
-	public void updateExternalAssessmentScore(String gradebookUid, String externalId,
-			String studentUid, Double points) throws GradebookNotFoundException, AssessmentNotFoundException {
-	    String strPoints = (points == null ? null : points.toString());
-		externalAssessmentService.updateExternalAssessmentScore(gradebookUid, externalId, studentUid, strPoints);
-	}
-	public void updateExternalAssessmentScores(String gradebookUid, String externalId, Map studentUidsToScores)
-		throws GradebookNotFoundException, AssessmentNotFoundException {
-		externalAssessmentService.updateExternalAssessmentScores(gradebookUid, externalId, studentUidsToScores);
-	}
-	
-	public void updateExternalAssessmentComment(String gradebookUid, String externalId,
-			String studentUid, String comment) throws GradebookNotFoundException, AssessmentNotFoundException {
-		externalAssessmentService.updateExternalAssessmentComment(gradebookUid, externalId, studentUid, comment);
-	}
-	public void updateExternalAssessmentComments(String gradebookUid, String externalId, Map studentUidsToComments)
-		throws GradebookNotFoundException, AssessmentNotFoundException {
-		externalAssessmentService.updateExternalAssessmentComments(gradebookUid, externalId, studentUidsToComments);
-	}	
-
-	public boolean isExternalAssignmentDefined(String gradebookUid, String externalId) throws GradebookNotFoundException {
-		return externalAssessmentService.isExternalAssignmentDefined(gradebookUid, externalId);
-	}
-
-	public GradebookExternalAssessmentService getExternalAssessmentService() {
-		return externalAssessmentService;
-	}
-	public void setExternalAssessmentService(
-			GradebookExternalAssessmentService externalAssessmentService) {
-		this.externalAssessmentService = externalAssessmentService;
-	}
-
-
-	/**
-	 * This is the preferred method to retrieve a Map of student ids and course grades for a site.
-	 * Use this method instead of older methods like getCalculatedCourseGrade
-	 * @param gradebookUid
-	 * @return A mapping from user display IDs to grades.  If no grade is available for a user, default to zero.
-	 */
 	public Map<String, String> getImportCourseGrade(String gradebookUid)
->>>>>>> 76b6bdda
 	{
 		return getImportCourseGrade(gradebookUid, true, true);
 	}
 
-	/**
-	 * @param gradebookUid
-	 * @param useDefault If true, assume zero for missing grades.  Otherwise, null.
-	 * @return A mapping from user display IDs to grades.
-	 */
+	@Override
 	public Map<String, String> getImportCourseGrade(String gradebookUid, boolean useDefault)
 	{
 		return getImportCourseGrade(gradebookUid, useDefault, true);
 	}
 
-	/**
-	 * @param gradebookUid
-	 * @param useDefault If true, assume zero for missing grades.  Otherwise, null.
-	 * @param mapTheGrades If true, map the numerical grade to letter grade. If false, return a string of the numerical grade.
-	 * @return A mapping from user display IDs to grades.
-	 */
-<<<<<<< HEAD
-	@SuppressWarnings({ "unchecked", "rawtypes" })
 	@Override
-	public Map<String,String> getImportCourseGrade(String gradebookUid, boolean useDefault)
-	{
-		HashMap<String,String> returnMap = new HashMap<>();
-=======
 	public Map<String, String> getImportCourseGrade(String gradebookUid, boolean useDefault, boolean mapTheGrades)
 	{
 		HashMap<String, String> returnMap = new HashMap<String, String> ();
->>>>>>> 76b6bdda
 
 		try
 		{
@@ -868,7 +745,7 @@
 	}
 
 	@SuppressWarnings({ "unchecked", "rawtypes" })
-	private List getPointsEarnedCourseGradeRecords(final CourseGrade courseGrade, final Collection studentUids) {
+	public List getPointsEarnedCourseGradeRecords(final CourseGrade courseGrade, final Collection studentUids) {
 		HibernateCallback hc = new HibernateCallback() {
 			public Object doInHibernate(Session session) throws HibernateException {
 				if(studentUids == null || studentUids.size() == 0) {
