--- conflicted
+++ resolved
@@ -1,397 +1,7 @@
-<<<<<<< HEAD
-<?xml version="1.0" encoding="UTF-8"?>
-<!DOCTYPE beans PUBLIC "-//SPRING//DTD BEAN//EN" "http://www.springframework.org/dtd/spring-beans.dtd">
-<beans>
-
-	<!-- 
-	IMPORTANT:
-		The following beans can be user-configured:
-			- org.sakaiproject.sitestats.api.StatsManager
-			- org.sakaiproject.sitestats.api.StatsUpdateManager
-		The preferred way to change these values is on sakai.properties. Please refer to
-		http://bugs.sakaiproject.org/confluence/display/STAT to detailed caonfiguration
-		information.
-	 -->
-		
-	
-	<!-- Database:  load specific session factory and transaction manager defenitions
-					for internal (Sakai) and external DB. -->
-	<import resource="db-related.xml" />
-	
-	
-	
-	<!-- StatsManager ______________________________________________________________________________ -->
-	<bean id="org.sakaiproject.sitestats.api.StatsManager"
-		class="org.sakaiproject.sitestats.impl.StatsManagerImpl"
-		singleton="true" depends-on="org.sakaiproject.sitestats.api.DBHelper"
-		init-method="init">
-		
-		<!-- OPTIONS: -->		
-			
-			<!-- Tool event definition file (events to be collected) -->
-			<!-- MOVED TO BEAN: org.sakaiproject.sitestats.api.event.FileEventRegistry -->
-			
-			<!-- Force enable/disable site visits if SAK-8499 is solved.
-				Probably don't need to canche: by default, this is true if display.users.present=true in sakai.properties -->			
-			<!-- <property name="enableSiteVisits" value="true" /> -->
-
-			<!-- Enable/disable site activity charts -->
-			<!-- <property name="enableSiteActivity" value="true" /> -->
-
-            <!-- Enable/disable Resource statistics for Overview page -->
-            <!-- <property name="enableResourceStats" value="true" /> -->
-
-			<!-- Enable/disable sakai-wide statistics -->
-			<!-- <property name="serverWideStatsEnabled" value="false" /> -->
-			
-			<!-- Default chart background color (default: white) -->
-			<property name="chartBackgroundColor" value="#ffffff" />
-			
-			<!-- Show charts in 3D by default? (default: false) -->
-			<property name="chartIn3D" value="false" />
-			
-			<!-- Default chart transparency (default: 1.00f (100%); acceptable: 0.10f - 1.00f) -->
-			<property name="chartTransparency" value="1.00f" />
-			
-			<!-- Show bar charts item labels by default? (default: false) -->
-			<property name="itemLabelsVisible" value="true" />
-			
-			<!-- Show last quartz job run date in tool overview page? 
-				(default: false if collectThreadEnabled@org.sakaiproject.sitestats.api.StatsUpdateManager=true, true otherwise) -->
-			<!-- <property name="lastJobRunDateVisible" value="true" /> -->
-      
-      <!-- Enable/disable if reports are allowed to be exported -->
-      <property name="enableReportExport" value="true" />
-		<!-- /OPTIONS -->				
-		
-		<!-- Sakai services -->
-		<property name="eventRegistryService" ref="org.sakaiproject.sitestats.api.event.EventRegistryService"/>
-		<property name="userService" ref="org.sakaiproject.user.api.UserDirectoryService"/>
-		<property name="siteService" ref="org.sakaiproject.site.api.SiteService"/>
-		<property name="serverConfigurationService" ref="org.sakaiproject.component.api.ServerConfigurationService"/>
-		<property name="toolManager" ref="org.sakaiproject.tool.api.ToolManager"/>
-		<property name="memoryService" ref="org.sakaiproject.memory.api.MemoryService" />
-        <property name="sessionManager" ref="org.sakaiproject.tool.api.SessionManager"/>
-        <property name="eventTrackingService" ref="org.sakaiproject.event.api.EventTrackingService"/>
-        <property name="entityManager" ref="org.sakaiproject.entity.api.EntityManager"/>
-        <property name="contentHostingService" ref="org.sakaiproject.content.api.ContentHostingService"/>
-        <property name="contentTypeImageService" ref="org.sakaiproject.content.api.ContentTypeImageService"/>
-		<!-- Hibernate related -->
-		<property name="sessionFactory" ref="@{sitestats.db}SitestatsSessionFactory" />
-	</bean>
-	<!-- Transaction proxy: StatsManager -->
-	<bean id="org.sakaiproject.sitestats.api.StatsManagerTransactionProxyFactoryBean"
-		class="org.springframework.transaction.interceptor.TransactionProxyFactoryBean">		
-		<property name="transactionManager" ref="@{sitestats.db}SitestatsTransactionManager" />
-		<property name="target" ref="org.sakaiproject.sitestats.api.StatsManager"/>
-		<property name="transactionAttributes">
-			<props><prop key="*">PROPAGATION_REQUIRED</prop></props>
-		</property>
-	</bean>
-	
-	
-	<!-- EventRegistryService ______________________________________________________________________________ -->
-	<bean id="org.sakaiproject.sitestats.api.event.EventRegistryService"
-		class="org.sakaiproject.sitestats.impl.event.EventRegistryServiceImpl"
-		lazy-init="true"
-		init-method="init"
-		singleton="true">
-		
-		<!-- Event Registries -->
-		<property name="fileEventRegistry" ref="org.sakaiproject.sitestats.api.event.FileEventRegistry"/>
-		<property name="entityBrokerEventRegistry" ref="org.sakaiproject.sitestats.api.event.EntityBrokerEventRegistry"/>
-		
-		<!-- Server Event Registry -->
-		<property name="serverEventIds" ref="org.sakaiproject.sitestats.api.serverevents.List" />
-		
-		<!-- Sakai services -->
-		<property name="statsManager" ref="org.sakaiproject.sitestats.api.StatsManager"/>
-		<property name="siteService" ref="org.sakaiproject.site.api.SiteService"/>
-		<property name="toolManager" ref="org.sakaiproject.tool.api.ToolManager"/>
-		<property name="memoryService" ref="org.sakaiproject.memory.api.MemoryService" />   
-		<property name="serverConfigurationService" ref="org.sakaiproject.component.api.ServerConfigurationService" />             
-	</bean>	
-	<bean id="org.sakaiproject.sitestats.api.event.FileEventRegistry"
-	   class="org.sakaiproject.sitestats.impl.event.FileEventRegistry"
-	   lazy-init="true" singleton="true">
-            <!-- Tool event definition file (events to be collected) -->
-            <!-- Default:
-                    1. File specified in property below
-                    2. If (1.) not found/specified, load defaults from bundled config file:
-                        sitestats-api/api/src/config/org/sakaiproject/sitestats.config/toolEventDef.xml
-             -->
-            <!-- <property name="toolEventsDefinitionFile" value="${sakai.home}/toolEventsDef.xml" /> -->
-            
-            <!-- Tool event definition file: add support for new tools or new events to existing tools -->
-            <!-- <property name="toolEventsAddDefinitionFile" value="${sakai.home}/toolEventsAddDef.xml" /> -->
-            
-            <!-- Tool event definition file: remove support for entire Tools or subset of Tool events -->
-            <!-- <property name="toolEventsRemoveDefinitionFile" value="${sakai.home}/toolEventsRemoveDef.xml" /> -->
-    </bean>
-    <bean id="org.sakaiproject.sitestats.api.event.EntityBrokerEventRegistry"
-        class="org.sakaiproject.sitestats.impl.event.EntityBrokerEventRegistry"
-        init-method="init" lazy-init="true" singleton="true">
-        <property name="sessionManager" ref="org.sakaiproject.tool.api.SessionManager"/>
-        <property name="preferencesService" ref="org.sakaiproject.user.api.PreferencesService"/>
-        <property name="entityProviderManager" ref="org.sakaiproject.entitybroker.entityprovider.EntityProviderManager"/>
-        <property name="memoryService" ref="org.sakaiproject.memory.api.MemoryService" />
-    </bean>
-	  
-	
-	
-	<!-- ReportManager ______________________________________________________________________________ -->
-	<bean id="org.sakaiproject.sitestats.api.report.ReportManager"
-		class="org.sakaiproject.sitestats.impl.report.ReportManagerImpl"
-        lazy-init="true"
-		singleton="true" init-method="init" destroy-method="destroy">
-		
-		<!-- Sakai services -->
-		<property name="statsManager" ref="org.sakaiproject.sitestats.api.StatsManager" />
-        <property name="statsAuthz" ref="org.sakaiproject.sitestats.api.StatsAuthz" />
-		<property name="eventRegistryService" ref="org.sakaiproject.sitestats.api.event.EventRegistryService"/>
-		<property name="siteService" ref="org.sakaiproject.site.api.SiteService"/>
-		<property name="userService" ref="org.sakaiproject.user.api.UserDirectoryService"/>
-		<property name="contentService" ref="org.sakaiproject.content.api.ContentHostingService"/>
-		<property name="toolManager" ref="org.sakaiproject.tool.api.ToolManager"/>
-		<property name="timeService" ref="org.sakaiproject.time.api.TimeService" />
-        <property name="eventTrackingService" ref="org.sakaiproject.event.api.EventTrackingService"/>
-		<property name="memoryService" ref="org.sakaiproject.memory.api.MemoryService" />
-        <!-- Hibernate related -->
-        <property name="sessionFactory" ref="@{sitestats.db}SitestatsSessionFactory" />
-	</bean>
-    <!-- Transaction proxy: ReportManager -->
-    <bean id="org.sakaiproject.sitestats.api.report.ReportManagerTransactionProxyFactoryBean"
-        class="org.springframework.transaction.interceptor.TransactionProxyFactoryBean">        
-        <property name="transactionManager" ref="@{sitestats.db}SitestatsTransactionManager" />
-        <property name="target" ref="org.sakaiproject.sitestats.api.report.ReportManager"/>
-        <property name="transactionAttributes">
-            <props><prop key="*">PROPAGATION_REQUIRED</prop></props>
-        </property>
-    </bean>
-    
-    
-    <!-- ReportDefEntityProvider ___________________________________________________________________ -->
-    <bean id="org.sakaiproject.sitestats.api.report.ReportDefEntityProvider"
-        class="org.sakaiproject.sitestats.impl.report.ReportDefEntityProvider">        
-        <!-- Sakai services -->
-        <property name="reportManager" ref="org.sakaiproject.sitestats.api.report.ReportManager" />
-        <property name="developerHelperService" ref="org.sakaiproject.entitybroker.DeveloperHelperService" />
-    </bean>
-    <!-- ReportDefEntityProducer ___________________________________________________________________ -->
-	<bean id="org.sakaiproject.sitestats.api.report.ReportDefEntityProducer"
-        class="org.sakaiproject.sitestats.impl.report.ReportDefEntityProducer"
-        init-method="init">        
-        <!-- Sakai services -->
-        <property name="reportManager" ref="org.sakaiproject.sitestats.api.report.ReportManager" />
-    </bean>
-    
-	
-	<!-- ChartService ______________________________________________________________________________ -->
-	<bean id="org.sakaiproject.sitestats.api.chart.ChartService"
-		class="org.sakaiproject.sitestats.impl.chart.ChartServiceImpl"
-		singleton="true">
-		
-		<!-- Sakai services -->
-		<property name="statsManager" ref="org.sakaiproject.sitestats.api.StatsManager" />
-        <property name="siteService" ref="org.sakaiproject.site.api.SiteService"/>
-		<property name="userService" ref="org.sakaiproject.user.api.UserDirectoryService"/>
-		<property name="preferencesService" ref="org.sakaiproject.user.api.PreferencesService"/>
-        <property name="eventRegistryService" ref="org.sakaiproject.sitestats.api.event.EventRegistryService"/>
-	</bean>
-	
-	
-	<!-- StatsUpdateManager ____________________________________________________________________________ -->
-	<bean id="org.sakaiproject.sitestats.api.StatsUpdateManager"
-		class="org.sakaiproject.sitestats.impl.StatsUpdateManagerImpl"
-		singleton="true"
-		lazy-init="true"
-		init-method="init"
-		destroy-method="destroy">
-		
-		<!-- OPTIONS: -->
-			<!-- Enable/disable collect thread -->
-			<property name="collectThreadEnabled" value="true"/>
-			
-			<!-- Db update interval for collect thread -->
-			<property name="collectThreadUpdateInterval" value="4000"/>
-			
-			<!-- Aggregate administrator events? (default: false) -->
-			<property name="collectAdminEvents" value="false" />
-			
-			<!-- Aggregate events ONLY for sites with SiteStats tool? (default: true) -->
-			<property name="collectEventsForSiteWithToolOnly" value="true" />
-		<!-- /OPTIONS -->
-			
-		<!-- Sakai services -->
-		<property name="sessionFactory" ref ="@{sitestats.db}SitestatsSessionFactory" />
-		<property name="statsManager" ref="org.sakaiproject.sitestats.api.StatsManager" />
-		<property name="eventRegistryService" ref="org.sakaiproject.sitestats.api.event.EventRegistryService"/>
-		<property name="siteService" ref="org.sakaiproject.site.api.SiteService"/>
-		<property name="aliasService" ref="org.sakaiproject.alias.api.AliasService"/>
-        <property name="entityManager" ref="org.sakaiproject.entity.api.EntityManager"/>
-		<property name="eventTrackingService" ref="org.sakaiproject.event.api.EventTrackingService"/>
-		<property name="usageSessionService" ref="org.sakaiproject.event.api.UsageSessionService" />
-	</bean>
-	<!-- Transaction proxy: StatsUpdateManager -->
-	<bean id="org.sakaiproject.sitestats.api.StatsUpdateManagerTransactionProxyFactoryBean"
-		class="org.springframework.transaction.interceptor.TransactionProxyFactoryBean">		
-		<property name="transactionManager" ref="@{sitestats.db}SitestatsTransactionManager" />
-		<property name="target" ref="org.sakaiproject.sitestats.api.StatsUpdateManager"/>
-		<property name="transactionAttributes">
-			<props><prop key="*">PROPAGATION_REQUIRED</prop></props>
-		</property>
-	</bean>
-	
-	<!-- SiteStatsMetricsEntityProvider ___________________________________________________________________ -->
-    <bean class="org.sakaiproject.sitestats.impl.entity.SiteStatsMetricsEntityProvider">
-    	<property name="statsUpdateManager" ref="org.sakaiproject.sitestats.api.StatsUpdateManager"/>
-        <property name="developerHelperService" ref="org.sakaiproject.entitybroker.DeveloperHelperService" />
-    </bean>
-	
-
-	<!-- ServerWideReportManager ____________________________________________________________________________ -->
-	<bean id="org.sakaiproject.sitestats.api.ServerWideReportManager"
-		class="org.sakaiproject.sitestats.impl.ServerWideReportManagerImpl"
-		singleton="true"
-		lazy-init="true"
-		init-method="init"
-		destroy-method="destroy">
-		
-		<!-- Sakai services -->
-        <property name="statsManager" ref="org.sakaiproject.sitestats.api.StatsManager" />
-		<property name="sqlService" ref="org.sakaiproject.db.api.SqlService"/>
-        <property name="usageSessionService" ref="org.sakaiproject.event.api.UsageSessionService" />
-        <property name="serverConfigurationService" ref="org.sakaiproject.component.api.ServerConfigurationService"/>
-        
-	</bean>    
-
-
-	<!-- Authz _________________________________________________________________________________________ -->
-	<bean id="org.sakaiproject.sitestats.api.StatsAuthz"
-		class="org.sakaiproject.sitestats.impl.StatsAuthzImpl"
-		singleton="true"
-		init-method="init">
-		<property name="securityService" ref="org.sakaiproject.authz.api.SecurityService"/>
-		<property name="userService" ref="org.sakaiproject.user.api.UserDirectoryService"/>
-		<property name="sessionManager" ref="org.sakaiproject.tool.api.SessionManager"/>
-		<property name="toolManager" ref="org.sakaiproject.tool.api.ToolManager"/>        
-	</bean>
-
-
-	<!-- StatsUpdateJob _________________________________________________________________________________________ -->
-	<bean id="org.sakaiproject.sitestats.api.StatsAggregateJob"
-		class="org.sakaiproject.sitestats.impl.StatsAggregateJobImpl"
-		init-method="init">
-		<!-- OPTIONS: -->
-			<!-- Maximum number of processed events per job run. -->
-			<property name="maxEventsPerRun" value="50000" />
-			
-			<!-- Number of processed events in each sql query. -->
-			<property name="sqlBlockSize" value="1000" />
-			
-			<!-- Starting eventId to be processed.
-				WARNING: This value is only read on the first job run; after that, job status is
-						tracked in SST_JOB_RUN table... If not specified, the job will use the most
-						recent EVENT_ID from SAKAI_EVENT table when Sakai starts up.
-			 -->
-			<!-- 
-			<property name="startEventId" value="-1" />
-			-->
-			
-			<!-- Specify db properties below if SAKAI_EVENT and SAKAI_SESSION tables lives on a different database of Sakai -->
-			<!--
-			<property name="driverClassName" value="com.mysql.jdbc.Driver"/>
-	        <property name="url" value="jdbc:mysql://127.0.0.1:3306/GEPUV?useUnicode=true&amp;characterEncoding=UTF-8&amp;autoReconnect=true"/>
-	        <property name="username" value="dbuser"/>
-	        <property name="password" value="dbpassword"/>
-	        -->
-		<!-- /OPTIONS -->
-			
-		<!-- Sakai services -->
-        <property name="statsUpdateManager" ref="org.sakaiproject.sitestats.api.StatsUpdateManager" />
-        <property name="sqlService" ref="org.sakaiproject.db.api.SqlService" />
-	</bean>
-	<bean id="org.sakaiproject.sitestats.api.StatsUpdateJobBeanWrapper"
-		class="org.sakaiproject.component.app.scheduler.jobs.SpringJobBeanWrapper"
-		singleton="true" init-method="init">
-		<property name="jobName" value="SiteStats Event Aggregator" />
-		<property name="beanId" value="org.sakaiproject.sitestats.api.StatsAggregateJob" />
-		<property name="schedulerManager" ref="org.sakaiproject.api.app.scheduler.SchedulerManager" />
-	</bean>
-
-
-    <!-- Job to convert old SST_PREFS table to new SST_PREFERENCES ______________________________________________ -->
-    <bean id="org.sakaiproject.sitestats.api.ConvOldPrefsJob"
-        class="org.sakaiproject.sitestats.impl.ConvOldPrefsJobImpl">
-        <property name="statsManager" ref="org.sakaiproject.sitestats.api.StatsManager" />
-        <property name="sqlService" ref="org.sakaiproject.db.api.SqlService" />
-        <property name="eventRegistryService" ref="org.sakaiproject.sitestats.api.event.EventRegistryService"/>
-    </bean>
-    <bean id="org.sakaiproject.sitestats.api.ConvOldPrefsJobBeanWrapper"
-        class="org.sakaiproject.component.app.scheduler.jobs.SpringJobBeanWrapper"
-        singleton="true" init-method="init">
-        <property name="jobName" value="SiteStats old SST_PREFS table conversion" />
-        <property name="beanId" value="org.sakaiproject.sitestats.api.ConvOldPrefsJob" />
-        <property name="schedulerManager" ref="org.sakaiproject.api.app.scheduler.SchedulerManager" />
-    </bean>
-      
-    
-    <!-- DBHelper ______________________________________________________________________________ -->
-    <bean id="org.sakaiproject.sitestats.api.DBHelper"
-        class="org.sakaiproject.sitestats.impl.DBHelper"
-        singleton="true" init-method="init">
-        <property name="sessionFactory" ref="@{sitestats.db}SitestatsSessionFactory" />
-    </bean>
-    <!-- Transaction proxy: ReportManager -->
-    <bean id="org.sakaiproject.sitestats.api.DBHelperTransactionProxyFactoryBean"
-        class="org.springframework.transaction.interceptor.TransactionProxyFactoryBean">        
-        <property name="transactionManager" ref="@{sitestats.db}SitestatsTransactionManager" />
-        <property name="target" ref="org.sakaiproject.sitestats.api.DBHelper"/>
-        <property name="transactionAttributes">
-            <props><prop key="*">PROPAGATION_REQUIRED</prop></props>
-        </property>
-    </bean>
-
-
-	<!-- Hibernate objects api-impl mapping _________________________________________________________________________________________ -->
-	<bean id="org.sakaiproject.sitestats.api.CommonStatGrpByDate"
-		class="org.sakaiproject.sitestats.impl.CommonStatGrpByDateImpl">
-	</bean>	
-	<bean id="org.sakaiproject.sitestats.api.Prefs"
-		class="org.sakaiproject.sitestats.impl.PrefsImpl">
-	</bean>	
-	<bean id="org.sakaiproject.sitestats.api.ResourceStat"
-		class="org.sakaiproject.sitestats.impl.ResourceStatImpl">
-	</bean>
-	<bean id="org.sakaiproject.sitestats.api.EventStat"
-		class="org.sakaiproject.sitestats.impl.EventStatImpl">
-	</bean>
-	<bean id="org.sakaiproject.sitestats.api.SiteVisits"
-		class="org.sakaiproject.sitestats.impl.SiteVisitsImpl">
-	</bean>
-	<bean id="org.sakaiproject.sitestats.api.SiteActivity"
-		class="org.sakaiproject.sitestats.impl.SiteActivityImpl">
-    </bean>
-    
-    <!-- server events -->
-    <bean id="org.sakaiproject.sitestats.api.serverevents.List" class="java.util.ArrayList">
-		<constructor-arg>
-      		<list>
-        		<value>site.add</value>
-        		<value>site.del</value>
-        		<value>user.add</value>
-        		<value>user.del</value>
-        		<value>user.login</value>
-      		</list>      
-    	</constructor-arg>
-  	</bean>
-
-</beans>
-=======
-<?xml version="1.0" encoding="UTF-8"?>
-<!DOCTYPE beans PUBLIC "-//SPRING//DTD BEAN//EN" "http://www.springframework.org/dtd/spring-beans.dtd">
-<beans>
-	<!--  -->
-	<import resource="classpath:/site-stats-components.xml"/>
-</beans>
->>>>>>> f4bcb8a3
+<?xml version="1.0" encoding="UTF-8"?>
+<!DOCTYPE beans PUBLIC "-//SPRING//DTD BEAN//EN" "http://www.springframework.org/dtd/spring-beans.dtd">
+<beans>
+
+	<import resource="classpath:site-stats-components.xml" />
+
+</beans>