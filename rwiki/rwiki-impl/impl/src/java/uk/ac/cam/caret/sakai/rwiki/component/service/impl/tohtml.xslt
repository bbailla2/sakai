--- conflicted
+++ resolved
@@ -1,26 +1,26 @@
 <?xml version="1.0" encoding="UTF-8"?>
 <xsl:stylesheet xmlns:xsl="http://www.w3.org/1999/XSL/Transform" version="1.0">
 <!--
-/**********************************************************************************
-* $URL:  $
-* $Id:  $
-***********************************************************************************
-*
-* Copyright (c) 2003, 2004, 2005, 2006 The Sakai Foundation.
-*
-* Licensed under the Educational Community License, Version 2.0 (the "License");
-* you may not use this file except in compliance with the License.
-* You may obtain a copy of the License at
-*
-*      http://www.osedu.org/licenses/ECL-2.0
-*
-* Unless required by applicable law or agreed to in writing, software
-* distributed under the License is distributed on an "AS IS" BASIS,
-* WITHOUT WARRANTIES OR CONDITIONS OF ANY KIND, either express or implied.
-* See the License for the specific language governing permissions and
-* limitations under the License.
-*
-**********************************************************************************/
+    /**********************************************************************************
+    * $URL:  $
+    * $Id:  $
+    ***********************************************************************************
+    *
+    * Copyright (c) 2003, 2004, 2005, 2006 The Sakai Foundation.
+    *
+    * Licensed under the Educational Community License, Version 1.0 (the "License");
+    * you may not use this file except in compliance with the License.
+    * You may obtain a copy of the License at
+    *
+    *      http://www.opensource.org/licenses/ecl1.php
+    *
+    * Unless required by applicable law or agreed to in writing, software
+    * distributed under the License is distributed on an "AS IS" BASIS,
+    * WITHOUT WARRANTIES OR CONDITIONS OF ANY KIND, either express or implied.
+    * See the License for the specific language governing permissions and
+    * limitations under the License.
+    *
+    **********************************************************************************/
 -->
     <xsl:template match="/">
         <html xmlns="http://www.w3.org/1999/xhtml" xml:lang="en" lang="en">
@@ -30,21 +30,6 @@
       
                 <link href="/sakai-rwiki-tool/styles/wikiStyle.css" type="text/css" rel="stylesheet"
                     media="all"/>
-<<<<<<< HEAD
-                    
-                <script type="text/javascript" src="/sakai-rwiki-tool/scripts/stateswitcher.js"> </script>
-                <script type="text/javascript" src="/sakai-rwiki-tool/scripts/ajaxpopup.js"> </script>
-                <script type="text/javascript" src="/sakai-rwiki-tool/scripts/asyncload.js"> </script>
-                <script type="text/javascript" src="/sakai-rwiki-tool/scripts/logger.js"> </script>
-                <link type="application/rss+xml" href="/wiki{/entity-service/entity/properties/property[@name='realm']}/-.10.rss" title="Sakai Wiki RSS" rel="alternate"/>
-             
-                <link href="{/entity-service/request-properties/request-attributes/request-attribute[@name='sakai.skin.repo']/value}/tool_base.css" type="text/css" rel="stylesheet"
-                    media="all"/>
-                <link href="{/entity-service/request-properties/request-attributes/request-attribute[@name='sakai.skin.repo']/value}/{/entity-service/request-properties/request-attributes/request-attribute[@name='sakai.skin']/value}/tool.css" type="text/css" rel="stylesheet"
-                    media="all"/>
-                <script type="text/javascript" language="JavaScript" src="/library/js/headscripts.js"/>
-                <xsl:text disable-output-escaping="yes" >
-=======
 				<script type="text/javascript" src="/sakai-rwiki-tool/scripts/stateswitcher.js">
 					<xsl:text>// non-empty script node ensures non-minimized tag is produced (SAK-14388)</xsl:text>
 				</script>
@@ -67,7 +52,6 @@
 					<xsl:text>// non-empty script node ensures non-minimized tag is produced (SAK-14388)</xsl:text>
 				</script>
 				<xsl:text disable-output-escaping="yes" >
->>>>>>> 43aeedee
                 <![CDATA[
 				<!--[if IE 6]>
 				<link href="/sakai-rwiki-tool/styles/wikiStyleIE6.css" type="text/css" rel="stylesheet" media="all" > </link>
