save.as_link= as link
save.as_embed= as embed
save.noupdate_permission=You do not have permission to update this page.
save.content_changed=Content has changed since you last viewed it. Please update the new content or overwrite it with the submitted content.
recentlyvisited.search=Search
renderbean.permission_problem=You do not have permission to view this page.
auzgroup.groupnotdef1=Realm
auzgroup.groupnotdef2= is not recognised in the system.
addattacheret.cancel_add_attach=Cancelled add attachment
editauthz.currently_editing1=You are currently editing: 
editauthz.currently_editing2=. You must finish editing this realm first
revertcmd.content_changed=Content has changed since you last viewed it. Please update the new content or overwrite it with the submitted content.
revertcmd.noupdate_allowed=You do not have permission to update this page.
updatepermissioncmd.content_changed=Content has changed since you last viewed it. Please update the new content or overwrite it with the submitted content.
updatepermissioncmd.noupdate_permission=You do not have permission to update this page.
jsp_view=View
jsp_view_current=View Current
jsp_edit=Edit
jsp_search=Search
jsp_history=History
jsp_preview=Preview
jsp_info=Info
jsp_yes=yes
jsp_no=no
jsp_watch_for_changes=Watch for changes
jsp_watch=Watch
jsp_last_modified_by=last modified by
jsp_on=on 
jsp_rss_feed_changes=RSS feed of changes to this Wiki
jsp_printer_friendly=Printer Friendly
jsp_wiki_home=Wiki Home
jsp_not_allowed_edit_page=You are not allowed to edit this page
jsp_edit_comment=Edit Comment
jsp_button_save=save
jsp_button_overwrite=overwrite
jsp_button_preview=preview
jsp_button_cancel=cancel
jsp_button_ok=ok
jsp_button_restore_saved_edit=restore saved edit
jsp_comment_saved=Comment Saved
jsp_comment_conflict=Someone else edited the comment
jsp_new_comment=New Comment
jsp_edit_comment=Edit Comment
jsp_edit_fckeditor=Edit in HTML
jsp_comment_by=Comment by
jsp_comment=Comment
jsp_show_comments=Show Comments
jsp_hide_comments=Hide Comments
jsp_show_who=Show Who
jsp_hide_who=Hide Who
jsp_add_new_comment=Add new comment
jsp_title_diff=Diff
jsp_page_differences=Page Differences
jsp_page_version=Version
jsp_page_modified=modified
jsp_by=by
jsp_page_diff_deleted=Deleted
jsp_page_diff_changed=Changed
jsp_submitted_content=Submitted Content
jsp_submitted_prior_content=Submitted Content prior to Preview
jsp_submitted_prior_content_attach=Submitted Content prior to Attach
jsp_minor_change=Minor Change - Do not send notifications to watchers of this page.
jsp_recovered_content=Recovered Content
jsp_auto_save_version=Recovered Version
jsp_auto_save_date=from
jsp_no_restored_content=no restored content
jsp_none=none
jsp_edit_section=Edit Section
jsp_edit_acl_title=Edit ACL's Controlling Page Permissions
jsp_path=Path
jsp_realm=Realm
jsp_permission_roles=Roles
jsp_permission_create=Create
jsp_permission_read=Read
jsp_permission_edit=Edit
jsp_permission_delete=Delete
jsp_permission_admin=Admin
jsp_permission_super_admin=Super Admin
jsp_role_permissions=Role permissions
jsp_add_role=Add Role
jsp_add_realm=Add Realm
jsp_toolb_save=Save
jsp_toolb_bold=Bold
jsp_toolb_italic=Italic
jsp_toolb_superscript=Superscript
jsp_toolb_subscript=Subscript
jsp_toolb_headings=Headings...
jsp_toolb_heading=Heading
jsp_toolb_table=Table
jsp_toolb_link=Link
jsp_toolb_image=Image
jsp_error_permission_denied=Permission Denied
jsp_error_permission_denied_message=You do not have the correct permissions.
jsp_error_error=Error
jsp_error_action_problem=The Action encountered a problem.
jsp_error_action_report=Please report this problem to 
jsp_error_unknown_exception=Unknown Exception Class
jsp_error_unknown_message=Unknown Message
jsp_error_unknown_stack_trace=Unknown Stack Trace
jsp_search_took=Search Took
jsp_ms_found=ms found
jsp_search_content=Content
jsp_search_realms=Realms
jsp_search_score=Score
jsp_search_result_page=Result Page
jsp_xml_lang=en
jsp_lang=en
jsp_version=Version
jsp_history_version=Version
jsp_history_versions=Versions
jsp_history_versions_help=\
	Each change in the page generates a new version. \
	Versions start at version 0, when the page is first \
	created and then increase by one each time the page is \
	edited
jsp_history_user=User
jsp_history_user_help=\
	When a page is changed, either the content \
	or any of the other information associated with the page (eg permissions). \
	The user that made the change is recorded against the version.
jsp_history_date=Date
jsp_history_date_help=This is the date of the modification  
jsp_history_changed=Changed		
jsp_history_changes=Changes
jsp_history_changes_help=\
	By clicking on the To Current or To Previous link, \
	you will be shown the changes to the previous version \
	or to the current version
jsp_history_revert=Revert
jsp_history_revert_help=\
	By clicking the revert link against a past version of the page, \
	the version in question will be used to create a new version. \
	The result is that the current page will contain the \
	content and permissions of the version in question. 
jsp_history_content=Content
jsp_history_content_help=\
	If the content was not changed between versions this column \
	will indicate that the content was not changed. This will be \
	because the permissions, owner or realm were changed in the \
	version.
jsp_history_permissions=Permissions
jsp_history_permissions_help=o--- s--- p-- = all disabled\n\
orwa srwa prw = all enabled\n\
|||| |||| ||Public Write granted\n\
|||| |||| |Public Read granted\n\
|||| |||| Public page permissions group\n\
|||| |||| \n\
|||| |||Admin Role Permissions enabled\n\
|||| ||Write Role Permissions enabled\n\
|||| |Read Role Permissions enabled\n\
|||| Site Roler Permissions group\n\
||||\n\
|||Owner admin granted\n\
||Owner Write granted\n\
|Owner Read granted\n\
Page Owner Permissions Group\n\
\n \
- means permssion denied\n\
\n
jsp_history_current=CURRENT
jsp_history_to_current=To Current
jsp_history_to_previous=To Previous
jsp_history_version_msg1=This will cause version V.
jsp_history_version_msg2=to become the current version.\\nAre you sure you want to do this?
jsp_page_permissions=Page Permissions
jsp_page_permissions_help=Each page has a set of page permissions that confer \
    		rights on the Page owner, members of the site and the public
jsp_create_site_permissions=Create Page Site Permission
jsp_create_site_permissions_help=This is a site member permission, independent of the page, \
    		that allows a user who has been granted it the ability to \
    		create a page. To change it you must use the role permissions editor. \
    		If you have permission, you can tick the checkbox to grant that permission. \
    		If you do not have permission, you will see the state of the permission.
jsp_page_read_permission=Read Page Permission
jsp_page_read_permission_help=Once granted, a user may read this page. \
    		If you have permission, you can tick the checkbox to grant that permission. \
    		If you do not have permission, you will see the state of the permission.
jsp_page_edit_permission=Edit Page Permission
jsp_page_edit_permission_help=Once granted, a user may edit the content of this page. \
    		If you have permission, you can tick the checkbox to grant that permission. \
    		If you do not have permission, you will see the state of the permission.
jsp_page_delete_permission=Delete Page Permission
jsp_page_delete_permission_help=Once granted, a user may delete this page. \
    		If you have permission, you can tick the checkbox to grant that permission. \
    		If you do not have permission, you will see the state of the permission.
jsp_page_admin_permission=Admin
jsp_page_admin_permission_help=Once granted, a user may edit the permissions of the page, and restore \
    		older versions. Granting admin permission also grants read permission.    		\
    		If you have permission, you can tick the checkbox to grant that permission. \
    		If you do not have permission, you will see the state of the permission.
jsp_page_sadmin_permission=Super Admin Site Permission
jsp_page_sadmin_permission_help=A use that has Super Admin permission in their worksite role is allowed \
    		to do anything to any page. \
    		If you have permission, you can tick the checkbox to grant that permission. \
    		If you do not have permission, you will see the state of the permission
jsp_page_owner_permission=Page Owner Permissions
jsp_page_owner_permission_help=Each page has an owner, this defaults to the user who created the page. \
    		Permissions that are ticked in this row (or displayed as 'yes') are granted \
    		to the page owner.
jsp_page_public_permission=Public Permissions
jsp_page_public_permission_help=Where a user is not the page owner and not a member of the worksite \
    		they are a 'public' user. Granting Public permissions on the page \
    		gives a 'public' user the permission to read or edit the page.
jsp_page_site_en_permission=Site Enable Page permissions
jsp_page_site_en_permission_help1=When a site enabled page permission is granted, the worksite roles are \
    		consulted to see if a user has permission to perform the action. Where \
    		the specific site enabled page permission is not granted, the role \
    		permissions are not granted for this page.
jsp_page_site_en_permission_help2=When a page permission is granted using the checkboxes, worksite roles \
		are consulted to see whether that role has permission to perform the \
		action. If that worksite role does not have permission to perform the \
		action, it cannot be granted at a page level.  Page permissions cascade \
		downwards, so roles with admin permissions will also have read permissions.
jsp_page_owner_permission=Page Owner Permissions
jsp_page_owner_permission_help=Each page has an owner, this defaults to the user who created the page.    		
jsp_page_publicdisp_permission=Public Permissions
jsp_page_publicdisp_permission_help=Where a user is not the page owner and not a member of the worksite \
    		they are a 'public' user. Granting Public permissions on the page \
    		gives a 'public' user the permission to read or edit the page.    		
jsp_page_site_en_d_permission=Site Enable Page permissions
jsp_page_site_en_d_permission_help=When a site enabled page permission is granted, the worksite roles \
    		are consulted to see if a user has permission to perform the action. \
    		Where the specific site enable page permission is not granted, the \
    		role permissions are not enabled for this page.
jsp_incomming_pages=Incoming Pages
jsp_incomming_pages_help=This is  a list of pages that reference or link to this page.    		
jsp_outgoing_pages=Outgoing Pages
jsp_outgoing_pages_help=This is a list of pages which this page references or links to.    		
jsp_page_owner=Page Owner
jsp_page_owner_help=Each page has an owner; this is normally the user who create the page.    		
jsp_permission_section=Permission Section
jsp_permission_section_help=This is the site permissions realm that is used to determine site permissions \
    		on this page. Normally the realm is the default realm for the site containing \
    		the page.    		
jsp_page_id=Page Id
jsp_page_id_help=Every page is given a unique ID.
jsp_page_name=Page Name
jsp_page_name_help=Every page has a name, this name is used in the wiki links. If pages between \
    		different worksites are to be used, the full page name should be used in the link.
jsp_last_edited=Last Edited
jsp_last_edited_help=The date and time when the page was last edited.
jsp_sha1_digest=SHA1 Digest
jsp_sha1_digest_help=Each page has a SHA1 digest. If the digests of 2 pages are the same, the content of \
both pages are identical. Any change in the page, will change the digest on the page.    		
jsp_notification_preferences=Notification Preferences
jsp_notification_preferences_help=When a page is changed you will receive an email notifying you of the change. If you want to \
<<<<<<< HEAD
    		change the volume or nature of the emails you are receiving, you can do this with Notification \
=======
       		change the volume or nature of the emails you are receiving, you can do this with Notification \
>>>>>>> 43aeedee
    		Preferences. The preferences are controlled on a Site by Site basis so you can elect to be notified \
    		of changes to some sites, whilst watching a digest in another site and ignoring all notifications \
    		in another site.
jsp_page_perms_by_role=Page Permissions by role
jsp_enable_disable_page=Enable/Disable on this page
jsp_additional_page_permissions=Additional Page Permissions
jsp_history_versions=Versions 
jsp_public=Public
jsp_edit_page_permissions_msg1=In addition to editing the page permissions you may 
jsp_edit_page_permissions_msg2=edit site permissions
jsp_multi_autzgroups_edit=(Experimental) Multiple AuthZGroups Edit
jsp_edit_multi_realms=Edit Multi Realms
jsp_edit_site_permissions1=You may 
jsp_edit_site_permissions2=edit site permissions
jsp_incomming=Incoming
jsp_outgoing=Outgoing
jsp_notification_preferences=Notification Preferences
jsp_edit_notification_preferences=Edit Notification Preferences for 
jsp_feeds=Feeds
jsp_owner=Owner
jsp_global_name=Global Name
jsp_permission_section=Permission Section
jsp_id=Id
jsp_last_edited=Last Edited
jsp_by=by
jsp_hash_name=SHA-1
jsp_notifications_for=Email notifications of changes to
jsp_notify_seperate=Each time a page is changed in this wiki (or wiki sub-section), send a separate email
jsp_notify_summary=Send me one email per day summarizing all changes in this wiki (or wiki sub-section)
jsp_notify_none=Do not send me emails when pages change in this wiki (or wiki sub-section)
jsp_notify_no_preference=(For wiki sub-sections only) Just do the same as for the main wiki notifications
jsp_permission_denied=Permission Denied
jsp_permission_denied_message=You do not have the correct permissions.
jsp_ago=ago
jsp_presence_space_visits=Space visits
jsp_presence_chat=Chat
jsp_presence_user_visits=Users visits
jsp_presence_chat=Chat
jsp_preview_changes_to=Preview Changes To
jsp_preview_changes=Preview Changes
jsp_button_back_to_edit=Back to Edit
jsp_document_properties=Document Properties
jsp_global_page_name=global page name
jsp_page_realm=page realm
jsp_last_edited=last edited
# Warning, tailing spaces are important
jsp_section_being_edited=Section is currently being edited by some other user.
jsp_section_being_edited_msg1=Please either 
jsp_section_being_edited_msg2=go back to page info 
jsp_section_being_edited_msg3= or 
jsp_section_being_edited_msg4=attempt to edit again
jsp_edit_section=The section 
jsp_is_unknown=is unknown.
jsp_unknown_msg1=Please 
jsp_unknown_msg2=go back to page info 
jsp_unknown_msg3=or 
jsp_unknown_msg4=attempt to edit again	
jsp_review=Review
jsp_review_alert1=You are viewing version 
jsp_review_alert2=of this page, updated 
jsp_review_alert3=The current version is 
jsp_review_version=version 
jsp_review_updated=updated 
jsp_no_results_found=No results found.
jsp_show_help_sidebar=show the help sidebar
jsp_hide_help_sidebar=hide the help sidebar
jsp_rwiki_tool=RWiki
date_format=EEE, d MMM yyyy HH:mm:ss Z
jsp_table_macro_markup=Title 1|Title 2|Title 3\\nRow 1| contents | contents\\nRow 2| contents | contents\\nRow 3| contents | contents



			
<|MERGE_RESOLUTION|>--- conflicted
+++ resolved
@@ -41,7 +41,6 @@
 jsp_comment_conflict=Someone else edited the comment
 jsp_new_comment=New Comment
 jsp_edit_comment=Edit Comment
-jsp_edit_fckeditor=Edit in HTML
 jsp_comment_by=Comment by
 jsp_comment=Comment
 jsp_show_comments=Show Comments
@@ -244,11 +243,7 @@
 both pages are identical. Any change in the page, will change the digest on the page.    		
 jsp_notification_preferences=Notification Preferences
 jsp_notification_preferences_help=When a page is changed you will receive an email notifying you of the change. If you want to \
-<<<<<<< HEAD
-    		change the volume or nature of the emails you are receiving, you can do this with Notification \
-=======
        		change the volume or nature of the emails you are receiving, you can do this with Notification \
->>>>>>> 43aeedee
     		Preferences. The preferences are controlled on a Site by Site basis so you can elect to be notified \
     		of changes to some sites, whilst watching a digest in another site and ignoring all notifications \
     		in another site.
