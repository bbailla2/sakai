/**********************************************************************************
 * $URL$
 * $Id$
 ***********************************************************************************
 *
 * Copyright (c) 2003, 2004, 2005, 2006, 2007, 2008 The Sakai Foundation
 *
 * Licensed under the Educational Community License, Version 2.0 (the "License");
 * you may not use this file except in compliance with the License.
 * You may obtain a copy of the License at
 *
 *       http://www.osedu.org/licenses/ECL-2.0
 *
 * Unless required by applicable law or agreed to in writing, software
 * distributed under the License is distributed on an "AS IS" BASIS,
 * WITHOUT WARRANTIES OR CONDITIONS OF ANY KIND, either express or implied.
 * See the License for the specific language governing permissions and
 * limitations under the License.
 *
 **********************************************************************************/
package uk.ac.cam.caret.sakai.rwiki.tool.bean;

/**
 * Basic value bean to for the edit view
 * 
 * @author andrew
 * @version $Id$
 */
public class EditBean
{

	/**
	 * Parameter name for version. This parameter is sent when saving a
	 * RWikiObject. It is used to know when we have a
	 * <code>VersionException</code>
	 */
	public static final String VERSION_PARAM = "version";

	/**
	 * Parameter name for content that we want resubmit after a
	 * <code>VersionException</code>
	 */
	public static final String SUBMITTED_CONTENT_PARAM = "submittedContent";

	/**
	 * Value of the save parameter that indicates we should overwrite with the
	 * submittedContent.
	 */
	public static final String OVERWRITE_VALUE = "overwrite";

<<<<<<< HEAD

=======
>>>>>>> 43aeedee
	/**
	 * Parameter name for the content to save
	 */
	public static final String CONTENT_PARAM = "content";

	/**
	 * Value of the save parameter that indicates we wish to preview the content
	 * (NOTE must be lowercase!)
	 */
	public static final String PREVIEW_VALUE = "preview";

	/**
	 * Value of the save parameter that indicates we wish to save the content
	 */
	public static final String SAVE_VALUE = "save";

	/**
	 * Value of the save parameter that indicates we wish to cancel this edit
	 */
	public static final String CANCEL_VALUE = "cancel";

	/**
	 * Value of the save parameter that indicates we wish to add an attachment.
	 * This should be interpretted as a call to the file.helper. (NOTE must be
	 * lowercase!)
	 */
	public static final String LINK_ATTACHMENT_VALUE = "attachlink";

	/**
	 * Value of the save parameter that indicates we wish to embed an
	 * attachment. This should be interpretted as a call to the file.helper.
	 * (NOTE must be lowercase!)
	 */
	public static final String EMBED_ATTACHMENT_VALUE = "attachembed";

	/**
	 * Last position of the caret or highlights, (if available)
	 */
	public static final String STORED_CARET_POSITION = "caretPosition";

	/**
	 * The version string that was sent in the last save.
	 */
	private String previousVersion;

	/**
	 * The content that was sent in the last save. Will become the
	 * submittedContent.
	 */
	private String previousContent;

	/**
	 * Type of save performed last save.
	 */
	private String saveType;

	/**
	 * The revision that we were asked to revert to.
	 */
	private int previousRevision;

	public EditBean()
	{
		// Must have null constructor
		super();
	}

	/**
	 * @return content sent to the last save, if any.
	 */
	public String getPreviousContent()
	{
		return previousContent;
	}

	/**
	 * Set the content sent in the last save
	 * 
	 * @param previousContent
	 *        the previous content
	 */
	public void setPreviousContent(String previousContent)
	{
		this.previousContent = previousContent;
	}

	/**
	 * @return the version string sent in the last save, if any
	 */
	public String getPreviousVersion()
	{
		return previousVersion;
	}

	/**
	 * Set the version string sent in the last save
	 * 
	 * @param version
	 *        the version string
	 */
	public void setPreviousVersion(String version)
	{
		this.previousVersion = version;
	}

	/**
	 * @return the save type used in the last save
	 */
	public String getSaveType()
	{
		return saveType;
	}

	/**
	 * Sets the save type used by the last save.
	 * 
	 * @param saveType
	 */
	public void setSaveType(String saveType)
	{
		this.saveType = saveType;
	}

	/**
	 * Set the revision used for the last save
	 * 
	 * @param previousRevision
	 *        the revision number
	 */
	public void setPreviousRevision(int previousRevision)
	{
		this.previousRevision = previousRevision;
	}

	/**
	 * Get the previous revision number used by the last save, if any
	 * 
	 * @return revision number
	 */
	public int getPreviousRevision()
	{
		return previousRevision;
	}
}<|MERGE_RESOLUTION|>--- conflicted
+++ resolved
@@ -3,13 +3,13 @@
  * $Id$
  ***********************************************************************************
  *
- * Copyright (c) 2003, 2004, 2005, 2006, 2007, 2008 The Sakai Foundation
+ * Copyright (c) 2003, 2004, 2005, 2006 The Sakai Foundation.
  *
- * Licensed under the Educational Community License, Version 2.0 (the "License");
+ * Licensed under the Educational Community License, Version 1.0 (the "License");
  * you may not use this file except in compliance with the License.
  * You may obtain a copy of the License at
  *
- *       http://www.osedu.org/licenses/ECL-2.0
+ *      http://www.opensource.org/licenses/ecl1.php
  *
  * Unless required by applicable law or agreed to in writing, software
  * distributed under the License is distributed on an "AS IS" BASIS,
@@ -48,10 +48,6 @@
 	 */
 	public static final String OVERWRITE_VALUE = "overwrite";
 
-<<<<<<< HEAD
-
-=======
->>>>>>> 43aeedee
 	/**
 	 * Parameter name for the content to save
 	 */
