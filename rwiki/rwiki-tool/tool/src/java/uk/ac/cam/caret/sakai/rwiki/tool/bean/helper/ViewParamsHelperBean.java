/**********************************************************************************
 * $URL$
 * $Id$
 ***********************************************************************************
 *
 * Copyright (c) 2003, 2004, 2005, 2006, 2007, 2008 The Sakai Foundation
 *
 * Licensed under the Educational Community License, Version 2.0 (the "License");
 * you may not use this file except in compliance with the License.
 * You may obtain a copy of the License at
 *
 *       http://www.osedu.org/licenses/ECL-2.0
 *
 * Unless required by applicable law or agreed to in writing, software
 * distributed under the License is distributed on an "AS IS" BASIS,
 * WITHOUT WARRANTIES OR CONDITIONS OF ANY KIND, either express or implied.
 * See the License for the specific language governing permissions and
 * limitations under the License.
 *
 **********************************************************************************/

package uk.ac.cam.caret.sakai.rwiki.tool.bean.helper;

import java.util.Map;
<<<<<<< HEAD

=======
>>>>>>> 43aeedee
import javax.servlet.ServletRequest;

import org.sakaiproject.thread_local.cover.ThreadLocalManager;

import uk.ac.cam.caret.sakai.rwiki.service.api.RWikiObjectService;
import uk.ac.cam.caret.sakai.rwiki.service.api.RWikiSecurityService;
import uk.ac.cam.caret.sakai.rwiki.tool.bean.EditBean;
import uk.ac.cam.caret.sakai.rwiki.tool.bean.SearchBean;
import uk.ac.cam.caret.sakai.rwiki.tool.bean.ToolConfigBean;
import uk.ac.cam.caret.sakai.rwiki.tool.bean.ViewBean;
import uk.ac.cam.caret.sakai.rwiki.utils.NameHelper;

/**
 * Bean to get common request parameters from the servlet request.
 * 
 * @author andrew
 */
public class ViewParamsHelperBean
{

	private static final String SMALL_CHANGE_PARAM = "smallchange";

	private static final Object SMALL_CHANGE = "smallchange";

	public static final String SAVE_OK = "save-ok";

	public static final String SAVE_VERSION_EXCEPTION = "save-versionexcep";

	public static final String SAVE_CANCEL = "save-cancel";

	public static final String SAVE_PREVIEW = "save-preview";

	private static final String[] AUTOSAVE_REMOVE = { SAVE_OK, SAVE_CANCEL };

	private static final String[] AUTOSAVE_NORECOVER = { SAVE_VERSION_EXCEPTION, SAVE_PREVIEW };

	/**
	 * the requested global page name
	 */
	private String globalName;

	/**
	 * the local space
	 */
	private String localSpace;

	/**
	 * the requested search criteria
	 */
	private String search;

	/**
	 * The search Page
	 */
	private String searchPage = "0";

	/**
	 * the current servlet request
	 */
	private ServletRequest request;

	/**
	 * the RWikiSecurityService
	 */
	private RWikiSecurityService securityService;
	
	/**
	 * the Tool Config Bean
	 */
	private ToolConfigBean toolConfigBean;

	/**
	 * the default realm
	 */
	private String defaultRealm;

	/**
	 * the submitted content
	 */
	private String content;

	/**
	 * the submitted previous content
	 */
	private String submittedContent;

	/**
	 * the submitted version
	 */
	private String submittedVersion;

	/**
	 * the submitted save type
	 */
	private String saveType;

	/**
	 * breadcrumbs
	 */
	private String withBreadcrumbs;

	private String saveState = "";

	/**
	 * Initializes the bean, gets the parameters out of the request
	 */
	public void init()
	{
		String pageName = request.getParameter(ViewBean.PAGE_NAME_PARAM);

		localSpace = request.getParameter(SearchBean.REALM_PARAM);

		defaultRealm = securityService.getSiteReference();

		if (localSpace == null || localSpace.equals(""))
		{
			localSpace = defaultRealm;
		}
		
		if (pageName == null || "".equals(pageName)) {
			pageName = toolConfigBean.getHomePage();
		}

		globalName = NameHelper.globaliseName(pageName, localSpace);

		search = request.getParameter(SearchBean.SEARCH_PARAM);

		searchPage = request.getParameter(SearchBean.PAGE_PARAM);

		content = request.getParameter(EditBean.CONTENT_PARAM);

		submittedContent = request
				.getParameter(EditBean.SUBMITTED_CONTENT_PARAM);

		submittedVersion = request.getParameter(EditBean.VERSION_PARAM);

		saveType = getSaveTypeFromParameters(request.getParameterMap());

		String smallChange = request.getParameter(SMALL_CHANGE_PARAM);
		if (smallChange != null && smallChange.equals(SMALL_CHANGE))
		{
			ThreadLocalManager.set(RWikiObjectService.SMALL_CHANGE_IN_THREAD,
					RWikiObjectService.SMALL_CHANGE_IN_THREAD);
		}

		if (saveType != null)
		{
			saveType = saveType.toLowerCase();
		}

		withBreadcrumbs =  "0".equals(request.getParameter(ViewBean.PARAM_BREADCRUMB_NAME))?"0":"1";

	}
	
	 /**
	  * @param parameterMap
	  * @return
	  */
		public String getSaveTypeFromParameters(Map parameterMap)
		{
			for ( Object key : parameterMap.keySet()) {
				if ( String.valueOf(key).startsWith("command_") ) {
					Object value = parameterMap.get(key);
					if ( value != null && String.valueOf(parameterMap.get(key)).trim().length() > 0 ) {
						return String.valueOf(key).substring("command_".length());
					}
				}
			}
			return null;
		}

	/**
	 * @param parameterMap
	 * @return
	 */
	public String getSaveTypeFromParameters(Map parameterMap)
	{
		for ( Object key : parameterMap.keySet()) {
			if ( String.valueOf(key).startsWith("command_") ) {
				Object value = parameterMap.get(key);
				if ( value != null && String.valueOf(parameterMap.get(key)).trim().length() > 0 ) {
					return String.valueOf(key).substring("command_".length());
				}
			}
		}
		return null;
	}

	/**
	 * Get the globalised page name
	 * 
	 * @return the requested globalised page name
	 */
	public String getGlobalName()
	{
		return globalName;
	}

	/**
	 * Set the globalised page name
	 * 
	 * @param globalName
	 */
	public void setGlobalName(String globalName)
	{
		this.globalName = globalName;
	}

	/**
	 * Get the local space
	 * 
	 * @return local space
	 */
	public String getLocalSpace()
	{
		return localSpace;
	}

	/**
	 * Set the local space
	 * 
	 * @param localSpace
	 */
	public void setLocalSpace(String localSpace)
	{
		this.localSpace = localSpace;

	}

	/**
	 * Get the current page's space
	 * 
	 * @return space relating to globalName
	 */
	public String getPageSpace()
	{
		return NameHelper.localizeSpace(globalName, localSpace);
	}

	/**
	 * Get the localised name relating to globalName and localSpace
	 * 
	 * @return the localised name
	 */
	public String getLocalName()
	{
		return NameHelper.localizeName(globalName, localSpace);
	}

	/**
	 * Get the submitted search criteria
	 * 
	 * @return search criteria
	 */
	public String getSearch()
	{
		return search;
	}

	/**
	 * Set the search criteria
	 * 
	 * @param search
	 *        criteria to set
	 */
	public void setSearch(String search)
	{
		this.search = search;
	}

	/**
	 * Get the current servlet request
	 * 
	 * @return current servlet request
	 */
	public ServletRequest getServletRequest()
	{
		return request;
	}

	/**
	 * Set the current servlet request
	 * 
	 * @param request
	 */
	public void setServletRequest(ServletRequest request)
	{
		this.request = request;
	}

	/**
	 * Get the RWikiSecurityService
	 * 
	 * @return the rwikiSecurityService
	 */
	public RWikiSecurityService getSecurityService()
	{
		return securityService;
	}

	/**
	 * Set the RWikiSecurityService to be used in init
	 * 
	 * @param securityService
	 */
	public void setSecurityService(RWikiSecurityService securityService)
	{
		this.securityService = securityService;
	}

	/**
	 * Get the default realm
	 * 
	 * @return default realm for the current request
	 */
	public String getDefaultRealm()
	{
		return defaultRealm;
	}

	/**
	 * Set the default realm
	 * 
	 * @param defaultRealm
	 */
	public void setDefaultRealm(String defaultRealm)
	{
		this.defaultRealm = defaultRealm;
	}

	/**
	 * Get the submitted content
	 * 
	 * @return content
	 */
	public String getContent()
	{
		return content;
	}

	/**
	 * Set the content
	 * 
	 * @param content
	 */
	public void setContent(String content)
	{
		this.content = content;
	}

	/**
	 * Get the previously submitted content
	 * 
	 * @return content as a String
	 */
	public String getSubmittedContent()
	{
		return submittedContent;
	}

	/**
	 * Set the previously submitted content
	 * 
	 * @param submittedContent
	 */
	public void setSubmittedContent(String submittedContent)
	{
		this.submittedContent = submittedContent;
	}

	/**
	 * Get the submitted version number
	 * 
	 * @return version as string
	 */
	public String getSubmittedVersion()
	{
		return submittedVersion;
	}

	/**
	 * Set the submitted version number
	 * 
	 * @param submittedVersion
	 */
	public void setSubmittedVersion(String submittedVersion)
	{
		this.submittedVersion = submittedVersion;
	}

	/**
	 * Get the requested save type
	 * 
	 * @return save type as string
	 */
	public String getSaveType()
	{
		return saveType;
	}

	/**
	 * Set the save type
	 * 
	 * @param saveType
	 */
	public void setSaveType(String saveType)
	{
		if (saveType != null)
		{
			this.saveType = saveType.toLowerCase();
		}
		else
		{
			this.saveType = null;
		}
	}

	/**
	 * @return Returns the withBreadcrumbs.
	 */
	public String getWithBreadcrumbs()
	{
		return withBreadcrumbs;
	}

	/**
	 * @param withBreadcrumbs
	 *        The withBreadcrumbs to set.
	 */
	public void setWithBreadcrumbs(String withBreadcrumbs)
	{
		this.withBreadcrumbs = withBreadcrumbs;
	}

	/**
	 * @return Returns the searchPage.
	 */
	public String getSearchPage()
	{
		return searchPage;
	}

	/**
	 * @param searchPage
	 *        The searchPage to set.
	 */
	public void setSearchPage(String searchPage)
	{
		this.searchPage = searchPage;
	}

	public ToolConfigBean getToolConfigBean()
	{
		return toolConfigBean;
	}

	public void setToolConfigBean(ToolConfigBean toolConfigBean)
	{
		this.toolConfigBean = toolConfigBean;
	}

	public boolean isRemoveAutoSave()
	{
		for ( int i = 0; i < AUTOSAVE_REMOVE.length; i++ ) {
			if ( AUTOSAVE_REMOVE[i].equals(saveState) ) {
				return true;
			}
		}
		return false;
	}
	public boolean isLoadAutoSave()
	{
		for ( int i = 0; i < AUTOSAVE_NORECOVER.length; i++ ) {
			if ( AUTOSAVE_NORECOVER[i].equals(saveState) ) {
				return false;
			}
		}
		return true;
	}

	/**
	 * @return the saveState
	 */
	public String getSaveState()
	{
		return saveState;
	}

	/**
	 * @param saveState the saveState to set
	 */
	public void setSaveState(String saveState)
	{
		this.saveState = saveState;
	}


}<|MERGE_RESOLUTION|>--- conflicted
+++ resolved
@@ -3,13 +3,13 @@
  * $Id$
  ***********************************************************************************
  *
- * Copyright (c) 2003, 2004, 2005, 2006, 2007, 2008 The Sakai Foundation
+ * Copyright (c) 2003, 2004, 2005, 2006 The Sakai Foundation.
  *
- * Licensed under the Educational Community License, Version 2.0 (the "License");
+ * Licensed under the Educational Community License, Version 1.0 (the "License");
  * you may not use this file except in compliance with the License.
  * You may obtain a copy of the License at
  *
- *       http://www.osedu.org/licenses/ECL-2.0
+ *      http://www.opensource.org/licenses/ecl1.php
  *
  * Unless required by applicable law or agreed to in writing, software
  * distributed under the License is distributed on an "AS IS" BASIS,
@@ -22,10 +22,6 @@
 package uk.ac.cam.caret.sakai.rwiki.tool.bean.helper;
 
 import java.util.Map;
-<<<<<<< HEAD
-
-=======
->>>>>>> 43aeedee
 import javax.servlet.ServletRequest;
 
 import org.sakaiproject.thread_local.cover.ThreadLocalManager;
@@ -198,23 +194,6 @@
 		}
 
 	/**
-	 * @param parameterMap
-	 * @return
-	 */
-	public String getSaveTypeFromParameters(Map parameterMap)
-	{
-		for ( Object key : parameterMap.keySet()) {
-			if ( String.valueOf(key).startsWith("command_") ) {
-				Object value = parameterMap.get(key);
-				if ( value != null && String.valueOf(parameterMap.get(key)).trim().length() > 0 ) {
-					return String.valueOf(key).substring("command_".length());
-				}
-			}
-		}
-		return null;
-	}
-
-	/**
 	 * Get the globalised page name
 	 * 
 	 * @return the requested globalised page name
