package org.sakaiproject.gradebookng.business;

import java.util.ArrayList;
import java.util.Collection;
import java.util.Collections;
import java.util.Comparator;
import java.util.HashMap;
import java.util.HashSet;
import java.util.Iterator;
import java.util.LinkedHashMap;
import java.util.List;
import java.util.Locale;
import java.util.Map;
import java.util.Set;
import java.util.TreeMap;

import javax.xml.bind.JAXBException;

import org.apache.commons.lang.StringUtils;
import org.apache.commons.lang.builder.CompareToBuilder;
import org.apache.commons.lang.math.NumberUtils;
import org.apache.commons.lang.time.StopWatch;
import org.sakaiproject.authz.api.Member;
import org.sakaiproject.authz.api.SecurityService;
import org.sakaiproject.coursemanagement.api.CourseManagementService;
import org.sakaiproject.exception.IdUnusedException;
import org.sakaiproject.exception.PermissionException;
import org.sakaiproject.gradebookng.business.dto.AssignmentOrder;
import org.sakaiproject.gradebookng.business.exception.GbException;
import org.sakaiproject.gradebookng.business.model.GbGradeCell;
import org.sakaiproject.gradebookng.business.model.GbGradeInfo;
import org.sakaiproject.gradebookng.business.model.GbGradeLog;
import org.sakaiproject.gradebookng.business.model.GbGroup;
import org.sakaiproject.gradebookng.business.model.GbStudentGradeInfo;
import org.sakaiproject.gradebookng.business.model.GbStudentNameSortOrder;
import org.sakaiproject.gradebookng.business.model.GbUser;
import org.sakaiproject.gradebookng.business.util.Temp;
import org.sakaiproject.gradebookng.tool.model.GradebookUiSettings;
import org.sakaiproject.memory.api.Cache;
import org.sakaiproject.memory.api.MemoryService;
import org.sakaiproject.service.gradebook.shared.AssessmentNotFoundException;
import org.sakaiproject.service.gradebook.shared.Assignment;
import org.sakaiproject.service.gradebook.shared.CategoryDefinition;
import org.sakaiproject.service.gradebook.shared.CommentDefinition;
import org.sakaiproject.service.gradebook.shared.CourseGrade;
import org.sakaiproject.service.gradebook.shared.GradeDefinition;
import org.sakaiproject.service.gradebook.shared.GradebookFrameworkService;
import org.sakaiproject.service.gradebook.shared.GradebookInformation;
import org.sakaiproject.service.gradebook.shared.GradebookNotFoundException;
import org.sakaiproject.service.gradebook.shared.GradebookPermissionService;
import org.sakaiproject.service.gradebook.shared.GradebookService;
import org.sakaiproject.service.gradebook.shared.GraderPermission;
import org.sakaiproject.service.gradebook.shared.InvalidGradeException;
import org.sakaiproject.service.gradebook.shared.PermissionDefinition;
import org.sakaiproject.service.gradebook.shared.SortType;
import org.sakaiproject.site.api.Group;
import org.sakaiproject.site.api.Site;
import org.sakaiproject.site.api.SiteService;
import org.sakaiproject.tool.api.ToolManager;
import org.sakaiproject.tool.gradebook.Gradebook;
import org.sakaiproject.tool.gradebook.GradingEvent;
import org.sakaiproject.user.api.User;
import org.sakaiproject.user.api.UserDirectoryService;
import org.sakaiproject.user.api.UserNotDefinedException;
import org.sakaiproject.util.ResourceLoader;

import lombok.Setter;
import lombok.extern.apachecommons.CommonsLog;

/**
 * Business service for GradebookNG
 *
 * This is not designed to be consumed outside of the application or supplied
 * entityproviders. Use at your own risk.
 *
 * @author Steve Swinsburg (steve.swinsburg@gmail.com)
 *
 */

// TODO add permission checks! Remove logic from entityprovider if there is a
// double up
// TODO some of these methods pass in empty lists and its confusing. If we
// aren't doing paging, remove this.

@CommonsLog
public class GradebookNgBusinessService {

	@Setter
	private SiteService siteService;

	@Setter
	private UserDirectoryService userDirectoryService;

	@Setter
	private ToolManager toolManager;

	@Setter
	private GradebookService gradebookService;

	@Setter
	private GradebookPermissionService gradebookPermissionService;

	@Setter
	private GradebookFrameworkService gradebookFrameworkService;

	@Setter
	private CourseManagementService courseManagementService;

	@Setter
	private MemoryService memoryService;

	@Setter
	private SecurityService securityService;

	public static final String ASSIGNMENT_ORDER_PROP = "gbng_assignment_order";

	private Cache cache;
	private static final String NOTIFICATIONS_CACHE_NAME = "org.sakaiproject.gradebookng.cache.notifications";

	@SuppressWarnings("unchecked")
	public void init() {

		// max entries unbounded, no TTL eviction (TODO set this to 10
		// seconds?), TTI 10 seconds
		// TODO this should be configured in sakai.properties so we dont have
		// redundant config code here
		this.cache = this.memoryService.getCache(NOTIFICATIONS_CACHE_NAME);
		if (this.cache == null) {
			this.cache = this.memoryService.createCache("org.sakaiproject.gradebookng.cache.notifications", null);
		}
	}

	/**
	 * Get a list of all users in the current site that can have grades
	 *
	 * @return a list of users as uuids or null if none
	 */
	private List<String> getGradeableUsers() {
		return this.getGradeableUsers(null);
	}

	/**
	 * Get a list of all users in the current site, filtered by the given group,
	 * that can have grades
	 *
	 * @param groupFilter
	 *            GbGroupType to filter on
	 *
	 * @return a list of users as uuids or null if none
	 */
	private List<String> getGradeableUsers(final GbGroup groupFilter) {

		try {
			final String siteId = getCurrentSiteId();

			// note that this list MUST exclude TAs as it is checked in the
			// GradebookService and will throw a SecurityException if invalid
			// users are provided
			final Set<String> userUuids = this.siteService.getSite(siteId).getUsersIsAllowed(GbRole.STUDENT.getValue());

			// filter the allowed list based on membership
			if (groupFilter != null && groupFilter.getType() != GbGroup.Type.ALL) {

				final Set<String> groupMembers = new HashSet<>();

				/*
				 * groups handles both if(groupFilter.getType() ==
				 * GbGroup.Type.SECTION) { Set<Membership> members =
				 * this.courseManagementService.getSectionMemberships(
				 * groupFilter.getId()); for(Membership m: members) {
				 * if(userUuids.contains(m.getUserId())) {
				 * groupMembers.add(m.getUserId()); } } }
				 */

				if (groupFilter.getType() == GbGroup.Type.GROUP) {
					final Set<Member> members = this.siteService.getSite(siteId).getGroup(groupFilter.getId())
							.getMembers();
					for (final Member m : members) {
						if (userUuids.contains(m.getUserId())) {
							groupMembers.add(m.getUserId());
						}
					}
				}

				// only keep the ones we identified in the group
				userUuids.retainAll(groupMembers);
			}

			// if TA, pass it through the gradebook permissions (only if there
			// are permissions)
			if (this.getUserRole(siteId) == GbRole.TA) {
				final User user = getCurrentUser();

				// if there are permissions, pass it through them
				// don't need to test TA access if no permissions
				final List<PermissionDefinition> perms = getPermissionsForUser(user.getId());
				if (!perms.isEmpty()) {

					final Gradebook gradebook = this.getGradebook(siteId);

					// get list of sections and groups this TA has access to
					final List courseSections = this.gradebookService.getViewableSections(gradebook.getUid());

					// get viewable students.
					final List<String> viewableStudents = this.gradebookPermissionService.getViewableStudentsForUser(
							gradebook.getUid(), user.getId(), new ArrayList<>(userUuids), courseSections);

					if (viewableStudents != null) {
						userUuids.retainAll(viewableStudents); // retain only
																// those that
																// are visible
																// to this TA
					} else {
						userUuids.clear(); // TA can't view anyone
					}
				}
			}

			return new ArrayList<>(userUuids);

		} catch (final IdUnusedException e) {
			e.printStackTrace();
			return null;
		}
	}

	/**
	 * Given a list of uuids, get a list of Users
	 *
	 * @param userUuids
	 *            list of user uuids
	 * @return
	 */
	private List<User> getUsers(final List<String> userUuids) throws GbException {
		try {
			final List<User> users = this.userDirectoryService.getUsers(userUuids);
			Collections.sort(users, new LastNameComparator()); // default sort
			return users;
		} catch (final RuntimeException e) {
			// an LDAP exception can sometimes be thrown here, catch and rethrow
			throw new GbException("An error occurred getting the list of users.", e);
		}
	}

	/**
	 * Helper to get a reference to the gradebook for the current site
	 *
	 * @return the gradebook for the site
	 */
	public Gradebook getGradebook() {
		return getGradebook(getCurrentSiteId());
	}

	/**
	 * Helper to get a reference to the gradebook for the specified site
	 *
	 * @param siteId
	 *            the siteId
	 * @return the gradebook for the site
	 */
	private Gradebook getGradebook(final String siteId) {
		try {
			final Gradebook gradebook = (Gradebook) this.gradebookService.getGradebook(siteId);
			return gradebook;
		} catch (final GradebookNotFoundException e) {
			log.error("No gradebook in site: " + siteId);
			return null;
		}
	}

	/**
	 * Get a list of assignments in the gradebook in the current site that the
	 * current user is allowed to access
	 *
	 * @return a list of assignments or null if no gradebook
	 */
	public List<Assignment> getGradebookAssignments() {
		return getGradebookAssignments(getCurrentSiteId(), SortType.SORT_BY_SORTING);
	}

	/**
	 * Get a list of assignments in the gradebook in the current site that the
	 * current user is allowed to access
	 *
	 * @return a list of assignments or null if no gradebook
	 */
	public List<Assignment> getGradebookAssignments(final String siteId) {
		return getGradebookAssignments(siteId, SortType.SORT_BY_SORTING);
	}

	/**
	 * Get a list of assignments in the gradebook in the current site that the
	 * current user is allowed to access sorted by the provided SortType
	 *
	 * @return a list of assignments or null if no gradebook
	 */
	public List<Assignment> getGradebookAssignments(final SortType sortBy) {
		return getGradebookAssignments(getCurrentSiteId(), sortBy);
	}

	/**
	 * Get a list of assignments in the gradebook in the specified site that the
	 * current user is allowed to access, sorted by sort order
	 *
	 * @param siteId
	 *            the siteId
	 * @return a list of assignments or null if no gradebook
	 */
	public List<Assignment> getGradebookAssignments(final String siteId, final SortType sortBy) {
		final Gradebook gradebook = getGradebook(siteId);
		if (gradebook != null) {
			// applies permissions (both student and TA) and default sort is
			// SORT_BY_SORTING
			return this.gradebookService.getViewableAssignmentsForCurrentUser(gradebook.getUid(), sortBy);
		}
		return null;
	}

	/**
	 * Get a list of categories in the gradebook in the current site
	 *
	 * @return list of categories or null if no gradebook
	 */
	public List<CategoryDefinition> getGradebookCategories() {
		return getGradebookCategories(getCurrentSiteId());
	}

	/**
	 * Get a list of categories in the gradebook in the specified site
	 *
	 * @param siteId
	 *            the siteId
	 * @return a list of categories or empty if no gradebook
	 */
	public List<CategoryDefinition> getGradebookCategories(final String siteId) {
		final Gradebook gradebook = getGradebook(siteId);

		List<CategoryDefinition> rval = new ArrayList<>();

		if (gradebook != null && categoriesAreEnabled()) {
			rval = this.gradebookService.getCategoryDefinitions(gradebook.getUid());
		}

		// filter for TAs
		if (this.getUserRole(siteId) == GbRole.TA) {
			final User user = getCurrentUser();

			// build a list of categoryIds
			final List<Long> allCategoryIds = new ArrayList<>();
			for (final CategoryDefinition cd : rval) {
				allCategoryIds.add(cd.getId());
			}

			if (allCategoryIds.isEmpty()) {
				return Collections.emptyList();
			}

			// get a list of category ids the user can actually view
			final List<Long> viewableCategoryIds = this.gradebookPermissionService
					.getCategoriesForUser(gradebook.getId(), user.getId(), allCategoryIds);

			// remove the ones that the user can't view
			final Iterator<CategoryDefinition> iter = rval.iterator();
			while (iter.hasNext()) {
				final CategoryDefinition categoryDefinition = iter.next();
				if (!viewableCategoryIds.contains(categoryDefinition.getId())) {
					iter.remove();
				}
			}

		}

		// Sort by categoryOrder
		Collections.sort(rval, CategoryDefinition.orderComparator);

		return rval;
	}

	/**
	 * Get a map of course grades for the given users. key = studentUuid, value
	 * = course grade
	 *
	 * @param studentUuids
	 *            uuids for the students
	 * @return the map of course grades for students, or an empty map
	 */
	public Map<String, CourseGrade> getCourseGrades(final List<String> studentUuids) {

		Map<String, CourseGrade> rval = new HashMap<>();

		final Gradebook gradebook = this.getGradebook();
		if (gradebook != null) {
			rval = this.gradebookService.getCourseGradeForStudents(gradebook.getUid(), this.getGradeableUsers());
		}
		return rval;
	}

	/**
	 * Get the course grade for a student. Safe to call when logged in as a
	 * student.
	 *
	 * @param studentUuid
	 * @return coursegrade. May have null fields if the coursegrade has not been
	 *         released
	 */
	public CourseGrade getCourseGrade(final String studentUuid) {

		final Gradebook gradebook = this.getGradebook();
		final CourseGrade rval = this.gradebookService.getCourseGradeForStudent(gradebook.getUid(), studentUuid);
		return rval;
	}

	/**
	 * Save the grade and comment for a student's assignment. Ignores the
	 * concurrency check.
	 *
	 * @param assignmentId
	 *            id of the gradebook assignment
	 * @param studentUuid
	 *            uuid of the user
	 * @param grade
	 *            grade for the assignment/user
	 * @param comment
	 *            optional comment for the grade. Can be null.
	 *
	 * @return
	 */
	public GradeSaveResponse saveGrade(final Long assignmentId, final String studentUuid, final String grade,
			final String comment) {

		final Gradebook gradebook = this.getGradebook();
		if (gradebook == null) {
			return GradeSaveResponse.ERROR;
		}

		return this.saveGrade(assignmentId, studentUuid, null, grade, comment);
	}

	/**
	 * Save the grade and comment for a student's assignment and do concurrency
	 * checking
	 *
	 * @param assignmentId
	 *            id of the gradebook assignment
	 * @param studentUuid
	 *            uuid of the user
	 * @param oldGrade
	 *            old grade, passed in for concurrency checking/ If null,
	 *            concurrency checking is skipped.
	 * @param newGrade
	 *            new grade for the assignment/user
	 * @param comment
	 *            optional comment for the grade. Can be null.
	 *
	 * @return
	 *
	 * 		TODO make the concurrency check a boolean instead of the null
	 *         oldGrade
	 */
	public GradeSaveResponse saveGrade(final Long assignmentId, final String studentUuid, final String oldGrade,
			final String newGrade, final String comment) {

		final Gradebook gradebook = this.getGradebook();
		if (gradebook == null) {
			return GradeSaveResponse.ERROR;
		}

		// get current grade
		final String storedGrade = this.gradebookService.getAssignmentScoreString(gradebook.getUid(), assignmentId,
				studentUuid);

		// trim the .0 from the grades if present. UI removes it so lets
		// standardise.
		String processedStoredGrade = StringUtils.removeEnd(storedGrade, ".0");
		String processedOldGrade = StringUtils.removeEnd(oldGrade, ".0");
		String processedNewGrade = StringUtils.removeEnd(newGrade, ".0");

		// trim to null so we can better compare against no previous grade being
		// recorded (as it will be null)
		// note that we also trim newGrade so that don't add the grade if the
		// new grade is blank and there was no grade previously
		processedStoredGrade = StringUtils.trimToNull(processedStoredGrade);
		processedOldGrade = StringUtils.trimToNull(processedOldGrade);
		processedNewGrade = StringUtils.trimToNull(processedNewGrade);

		if (log.isDebugEnabled()) {
			log.debug("storedGrade: " + processedStoredGrade);
			log.debug("oldGrade: " + processedOldGrade);
			log.debug("newGrade: " + processedNewGrade);
		}

		// if comment longer than 500 chars, error.
		// the field is a CLOB, probably by mistake. Loading this field up may
		// cause performance issues
		// see SAK-29595
		if (StringUtils.length(comment) > 500) {
			log.error("Comment too long. Maximum 500 characters.");
			return GradeSaveResponse.ERROR;
		}

		// over limit check, get max points for assignment and check if the
		// newGrade is over limit
		// we still save it but we return the warning
		final Assignment assignment = this.getAssignment(assignmentId);
		final Double maxPoints = assignment.getPoints();

		// no change
		if (StringUtils.equals(processedStoredGrade, processedNewGrade)) {
			final Double storedGradePoints = NumberUtils.toDouble(processedStoredGrade);
			if (storedGradePoints.compareTo(maxPoints) > 0) {
				return GradeSaveResponse.OVER_LIMIT;
			} else {
				return GradeSaveResponse.NO_CHANGE;
			}
		}

		// concurrency check, if stored grade != old grade that was passed in,
		// someone else has edited.
		// if oldGrade == null, ignore concurrency check
		if (oldGrade != null && !StringUtils.equals(processedStoredGrade, processedOldGrade)) {
			return GradeSaveResponse.CONCURRENT_EDIT;
		}

		// about to edit so push a notification
		pushEditingNotification(gradebook.getUid(), getCurrentUser(), studentUuid, assignmentId);

		GradeSaveResponse rval = null;

		if (StringUtils.isNotBlank(newGrade)) {
			final Double newGradePoints = NumberUtils.toDouble(processedNewGrade);

			if (newGradePoints.compareTo(maxPoints) > 0) {
				log.debug("over limit. Max: " + maxPoints);
				rval = GradeSaveResponse.OVER_LIMIT;
			}
		}

		// save
		try {
			// note, you must pass in the comment or it wil lbe nulled out by
			// the GB service
			this.gradebookService.saveGradeAndCommentForStudent(gradebook.getUid(), assignmentId, studentUuid,
					processedNewGrade, comment);
			if (rval == null) {
				// if we don't have some other warning, it was all OK
				rval = GradeSaveResponse.OK;
			}
		} catch (InvalidGradeException | GradebookNotFoundException | AssessmentNotFoundException e) {
			log.error("An error occurred saving the grade. " + e.getClass() + ": " + e.getMessage());
			rval = GradeSaveResponse.ERROR;
		}
		return rval;
	}

	/**
	 * Build the matrix of assignments, students and grades for all students
	 *
	 * @param assignments
	 *            list of assignments
	 * @return
	 */
	public List<GbStudentGradeInfo> buildGradeMatrix(final List<Assignment> assignments) throws GbException {
		return this.buildGradeMatrix(assignments, this.getGradeableUsers());
	}

	/**
	 * Build the matrix of assignments and grades for the given users. In
	 * general this is just one, as we use it for the instructor view student
	 * summary but could be more for paging etc
	 *
	 * @param assignments
	 *            list of assignments
	 * @param list
	 *            of uuids
	 * @return
	 */
	public List<GbStudentGradeInfo> buildGradeMatrix(final List<Assignment> assignments,
			final List<String> studentUuids) throws GbException {
		return this.buildGradeMatrix(assignments, studentUuids, null);
	}

	/**
	 * Build the matrix of assignments, students and grades for all students,
	 * with the specified sortOrder
	 *
	 * @param assignments
	 *            list of assignments
	 * @param settings
	 *            the UI settings. Wraps sort order and group filter (sort =
	 *            null for no sort, filter = null for all groups)
	 * @return
	 */
	public List<GbStudentGradeInfo> buildGradeMatrix(final List<Assignment> assignments,
			final GradebookUiSettings settings) throws GbException {
		return this.buildGradeMatrix(assignments, this.getGradeableUsers(settings.getGroupFilter()), settings);
	}

	/**
	 * Build the matrix of assignments and grades for the given users with the
	 * specified sort order
	 *
	 * @param assignments
	 *            list of assignments
	 * @param studentUuids
	 *            student uuids
	 * @param settings
	 *            the settings from the UI that wraps up preferences
	 * @return
	 */
	public List<GbStudentGradeInfo> buildGradeMatrix(final List<Assignment> assignments,
			final List<String> studentUuids, final GradebookUiSettings settings) throws GbException {

		// TODO move GradebookUISettings to business

		final StopWatch stopwatch = new StopWatch();
		stopwatch.start();
		Temp.timeWithContext("buildGradeMatrix", "buildGradeMatrix start", stopwatch.getTime());

		final Gradebook gradebook = this.getGradebook();
		if (gradebook == null) {
			return null;
		}
		Temp.timeWithContext("buildGradeMatrix", "getGradebook", stopwatch.getTime());

		boolean categoriesEnabled = categoriesAreEnabled();
		Temp.timeWithContext("buildGradeMatrix", "categoriesAreEnabled", stopwatch.getTime());

		// get role for current user
		final GbRole role = this.getUserRole();

		// get uuids as list of Users.
		// this gives us our base list and will be sorted as per our desired
		// sort method
		final List<User> students = getUsers(studentUuids);
		if (settings.getNameSortOrder() != null) {

			if (settings.getNameSortOrder() == GbStudentNameSortOrder.LAST_NAME) {
				Collections.sort(students, new LastNameComparator());
			} else {
				Collections.sort(students, new FirstNameComparator());
			}
		}

		// get course grades
		final Map<String, CourseGrade> courseGrades = getCourseGrades(studentUuids);

		Temp.timeWithContext("buildGradeMatrix", "getSiteCourseGrades", stopwatch.getTime());

		// setup a map because we progressively build this up by adding grades
		// to a student's entry
		final Map<String, GbStudentGradeInfo> matrix = new LinkedHashMap<>();

		// seed the map for all students so we can progresseively add grades to
		// it
		// also add the course grade here, to save an iteration later
		// TA permissions already included in course grade visibility
		for (final User student : students) {

			// create and add the user info
			final GbStudentGradeInfo sg = new GbStudentGradeInfo(student);

			// add the course grade
			sg.setCourseGrade(courseGrades.get(student.getId()));

			// add to map so we can build on it later
			matrix.put(student.getId(), sg);
		}
		Temp.timeWithContext("buildGradeMatrix", "matrix seeded", stopwatch.getTime());

		// get categories. This call is filtered for TAs as well.
		final List<CategoryDefinition> categories = this.getGradebookCategories();

		// for TA's, build a lookup map of visible categoryIds so we can filter
		// the assignment list to not fetch grades
		// for assignments we don't have category level access to.
		// for everyone else this will just be an empty list that is unused
		final List<Long> categoryIds = new ArrayList<>();

		if (role == GbRole.TA) {
			for (final CategoryDefinition category : categories) {
				categoryIds.add(category.getId());
			}
		}

		// this holds a map of categoryId and the list of assignment ids in each
		// we build this whilst iterating below to save further iterations when
		// building the category list
		final Map<Long, Set<Long>> categoryAssignments = new TreeMap<>();

		// iterate over assignments and get the grades for each
		// note, the returned list only includes entries where there is a grade
		// for the user
		// we also build the category lookup map here
		for (final Assignment assignment : assignments) {

			final Long categoryId = assignment.getCategoryId();
			final Long assignmentId = assignment.getId();

			// TA permission check. If there are categories and they don't have
			// access to this one, skip it
			if (role == GbRole.TA) {
				if (!categoryIds.isEmpty() && !categoryIds.contains(categoryId)) {
					continue;
				}
			}

			// TA stub out. So that we can support 'per grade' permissions for a
			// TA, we need a stub record for every student
			// This is because getGradesForStudentsForItem only returns records
			// where there is a grade (even if blank)
			// So this iteration for TAs allows the matrix to be fully
			// populated.
			// This is later updated to be a real grade entry if there is one.
			if (role == GbRole.TA) {
				for (final User student : students) {
					final GbStudentGradeInfo sg = matrix.get(student.getId());
					sg.addGrade(assignment.getId(), new GbGradeInfo(null));
				}
			}

			// build the category map (if assignment is categorised)
			if (categoryId != null) {
				Set<Long> values;
				if (categoryAssignments.containsKey(categoryId)) {
					values = categoryAssignments.get(categoryId);
					values.add(assignmentId);
				} else {
					values = new HashSet<Long>();
					values.add(assignmentId);
				}
				categoryAssignments.put(categoryId, values);
			}

			// get grades
			final List<GradeDefinition> defs = this.gradebookService.getGradesForStudentsForItem(gradebook.getUid(),
					assignment.getId(), studentUuids);
			Temp.timeWithContext("buildGradeMatrix", "getGradesForStudentsForItem: " + assignment.getId(),
					stopwatch.getTime());

			// iterate the definitions returned and update the record for each
			// student with the grades
			for (final GradeDefinition def : defs) {
				final GbStudentGradeInfo sg = matrix.get(def.getStudentUid());

				if (sg == null) {
					log.warn("No matrix entry seeded for: " + def.getStudentUid()
							+ ". This user may be been removed from the site");
				} else {
					// this will overwrite the stub entry for the TA matrix if
					// need be
					sg.addGrade(assignment.getId(), new GbGradeInfo(def));
				}
			}
			Temp.timeWithContext("buildGradeMatrix", "updatedStudentGradeInfo: " + assignment.getId(),
					stopwatch.getTime());
		}
		Temp.timeWithContext("buildGradeMatrix", "matrix built", stopwatch.getTime());

		// build category columns
		for (final CategoryDefinition category : categories) {

			// use the category mappings for faster lookup of the assignmentIds
			// and grades in the category
			final Set<Long> categoryAssignmentIds = categoryAssignments.get(category.getId());

			// if there are no assignments in the category (ie its a new
			// category) this will be null, so skip
			if (categoryAssignmentIds != null) {

				for (final User student : students) {

					final GbStudentGradeInfo sg = matrix.get(student.getId());

					// get grades
					final Map<Long, GbGradeInfo> grades = sg.getGrades();

					// build map of just the grades we want
					final Map<Long, String> gradeMap = new HashMap<>();
					for (final Long assignmentId : categoryAssignmentIds) {
						final GbGradeInfo gradeInfo = grades.get(assignmentId);
						if (gradeInfo != null) {
							gradeMap.put(assignmentId, gradeInfo.getGrade());
						}
					}

					final Double categoryScore = this.gradebookService.calculateCategoryScore(gradebook,
							student.getId(), category, assignments, gradeMap);

					// add to GbStudentGradeInfo
					sg.addCategoryAverage(category.getId(), categoryScore);

					// TODO the TA permission check could reuse this
					// iteration... check performance.

				}
			}

		}
		Temp.timeWithContext("buildGradeMatrix", "categories built", stopwatch.getTime());

		// course grade override. if no grades, course grade should be - instead
		// of 'F'
		// TODO this iteration may not be necessary as we could instead
		// add a boolean to the GbStudentGradeInfo object for each student and
		// when calling addGrade set it to true
		// then check the boolean on the front end, but then it needs to be
		// checked everywhere so this may be better.
		// for (final User student : students) {
		// final GbStudentGradeInfo sg = matrix.get(student.getId());
		//
		// if (sg.getGrades().isEmpty()) {
		// sg.setCourseGrade("-");
		// }
		// }
		// Temp.timeWithContext("buildGradeMatrix", "course grade override
		// done", stopwatch.getTime());

		// for a TA, apply the permissions to each grade item to see if we can
		// render it
		// the list of students, assignments and grades is already filtered to
		// those that can be viewed
		// so we are only concerned with the gradeable permission
		if (role == GbRole.TA) {

			// get permissions
			final List<PermissionDefinition> permissions = getPermissionsForUser(getCurrentUser().getId());

			// only need to process this if some are defined
			// again only concerned with grade permission, so parse the list to
			// remove those that aren't GRADE
			if (!permissions.isEmpty()) {

				final Iterator<PermissionDefinition> iter = permissions.iterator();
				while (iter.hasNext()) {
					final PermissionDefinition permission = iter.next();
					if (!StringUtils.equalsIgnoreCase(GraderPermission.GRADE.toString(), permission.getFunction())) {
						iter.remove();
					}
				}
			}

			// if we still have permissions, they will be of type grade, so we
			// need to enrich the students grades
			if (!permissions.isEmpty()) {

				log.debug("Grade permissions exist, processing: " + permissions.size());

				// first need a lookup map of assignment id to category so we
				// can link up permissions by category
				final Map<Long, Long> assignmentCategoryMap = new HashMap<>();
				for (final Assignment assignment : assignments) {
					assignmentCategoryMap.put(assignment.getId(), assignment.getCategoryId());
				}

				// get the group membership for the students
				final Map<String, List<String>> groupMembershipsMap = getGroupMemberships();

				// for every student
				for (final User student : students) {

					log.debug("Processing student: " + student.getEid());

					final GbStudentGradeInfo sg = matrix.get(student.getId());

					// get their assignment/grade list
					final Map<Long, GbGradeInfo> gradeMap = sg.getGrades();

					// for every assignment that has a grade
					for (final Map.Entry<Long, GbGradeInfo> entry : gradeMap.entrySet()) {

						// categoryId
						final Long gradeCategoryId = assignmentCategoryMap.get(entry.getKey());

						log.debug("Grade: " + entry.getValue());

						// iterate the permissions
						// if category, compare the category,
						// then check the group and find the user in the group
						// if all ok, mark it as GRADEABLE

						boolean gradeable = false;

						for (final PermissionDefinition permission : permissions) {
							// we know they are all GRADE so no need to check
							// here

							boolean categoryOk = false;
							boolean groupOk = false;

							final Long permissionCategoryId = permission.getCategoryId();
							final String permissionGroupReference = permission.getGroupReference();

							log.debug("permissionCategoryId: " + permissionCategoryId);
							log.debug("permissionGroupReference: " + permissionGroupReference);

<<<<<<< HEAD
							// if permissions category is null (can grade all
							// categories) or they match (can grade this
							// category)
							if (permissionCategoryId == null || permissionCategoryId.equals(gradeCategoryId)) {
=======
							// if permissions category is null (can grade all categories) or they match (can grade this category)
							if (!categoriesEnabled || (permissionCategoryId == null || permissionCategoryId.equals(gradeCategoryId))) {
>>>>>>> d2b2b57b
								categoryOk = true;
								log.debug("Category check passed");
							}

							// if group reference is null (can grade all groups)
							// or group membership contains student (can grade
							// this group)
							if (StringUtils.isBlank(permissionGroupReference)) {
								groupOk = true;
								log.debug("Group check passed #1");
							} else {
								final List<String> groupMembers = groupMembershipsMap.get(permissionGroupReference);
								log.debug("groupMembers: " + groupMembers);

								if (groupMembers != null && groupMembers.contains(student.getId())) {
									groupOk = true;
									log.debug("Group check passed #2");
								}
							}

							if (categoryOk && groupOk) {
								gradeable = true;
								break;
							}
						}

						// set the gradeable flag on this grade instance
						final GbGradeInfo gradeInfo = entry.getValue();
						gradeInfo.setGradeable(gradeable);
					}
				}
			}
			Temp.timeWithContext("buildGradeMatrix", "TA permissions applied", stopwatch.getTime());
		}

		// get the matrix as a list of GbStudentGradeInfo
		final List<GbStudentGradeInfo> items = new ArrayList<>(matrix.values());

		// sort the matrix based on the supplied assignment sort order (if any)
		if (settings.getAssignmentSortOrder() != null) {
			final AssignmentGradeComparator comparator = new AssignmentGradeComparator();
			comparator.setAssignmentId(settings.getAssignmentSortOrder().getAssignmentId());

			final SortDirection direction = settings.getAssignmentSortOrder().getDirection();

			// sort
			Collections.sort(items, comparator);

			// reverse if required
			if (direction == SortDirection.DESCENDING) {
				Collections.reverse(items);
			}
		}
		Temp.timeWithContext("buildGradeMatrix", "matrix sorted by assignment", stopwatch.getTime());

		// sort the matrix based on the supplied category sort order (if any)
		if (settings.getCategorySortOrder() != null) {
			final CategorySubtotalComparator comparator = new CategorySubtotalComparator();
			comparator.setCategoryId(settings.getCategorySortOrder().getCategoryId());

			final SortDirection direction = settings.getCategorySortOrder().getDirection();

			// sort
			Collections.sort(items, comparator);

			// reverse if required
			if (direction == SortDirection.DESCENDING) {
				Collections.reverse(items);
			}
		}
		Temp.timeWithContext("buildGradeMatrix", "matrix sorted by category", stopwatch.getTime());

		if (settings.getCourseGradeSortOrder() != null) {
			// sort
			Collections.sort(items, new CourseGradeComparator());

			// reverse if required
			if (settings.getCourseGradeSortOrder() == SortDirection.DESCENDING) {
				Collections.reverse(items);
			}
		}
		Temp.timeWithContext("buildGradeMatrix", "matrix sorted by course grade", stopwatch.getTime());

		return items;
	}

	/**
	 * Get a list of sections and groups in a site
	 *
	 * @return
	 */
	public List<GbGroup> getSiteSectionsAndGroups() {
		final String siteId = getCurrentSiteId();

		final List<GbGroup> rval = new ArrayList<>();

		// get sections
		// groups handles both
		/*
		 * try { Set<Section> sections =
		 * courseManagementService.getSections(siteId); for(Section section:
		 * sections){ rval.add(new GbGroup(section.getEid(), section.getTitle(),
		 * GbGroup.Type.SECTION)); } } catch (IdNotFoundException e) { //not a
		 * course site or no sections, ignore }
		 */

		// get groups
		try {
			final Site site = this.siteService.getSite(siteId);
			final Collection<Group> groups = site.getGroups();

			for (final Group group : groups) {
				rval.add(new GbGroup(group.getId(), group.getTitle(), group.getReference(), GbGroup.Type.GROUP));
			}

		} catch (final IdUnusedException e) {
			// essentially ignore and use what we have
			log.error("Error retrieving groups", e);
		}

		// if user is a TA, get the groups they can see and filter the GbGroup
		// list to keep just those
		if (this.getUserRole(siteId) == GbRole.TA) {
			final Gradebook gradebook = this.getGradebook(siteId);
			final User user = getCurrentUser();

			// need list of all groups as REFERENCES (not ids)
			final List<String> allGroupIds = new ArrayList<>();
			for (final GbGroup group : rval) {
				allGroupIds.add(group.getReference());
			}

			// get the ones the TA can actually view
			// note that if a group is empty, it will not be included.
			final List<String> viewableGroupIds = this.gradebookPermissionService
					.getViewableGroupsForUser(gradebook.getId(), user.getId(), allGroupIds);

			// remove the ones that the user can't view
			final Iterator<GbGroup> iter = rval.iterator();
			while (iter.hasNext()) {
				final GbGroup group = iter.next();
				if (!viewableGroupIds.contains(group.getReference())) {
					iter.remove();
				}
			}

		}

		Collections.sort(rval);

		return rval;
	}

	/**
	 * Helper to get siteid. This will ONLY work in a portal site context, it
	 * will return null otherwise (ie via an entityprovider).
	 *
	 * @return
	 */
	public String getCurrentSiteId() {
		try {
			return this.toolManager.getCurrentPlacement().getContext();
		} catch (final Exception e) {
			return null;
		}
	}

	/**
	 * Helper to get user
	 *
	 * @return
	 */
	public User getCurrentUser() {
		return this.userDirectoryService.getCurrentUser();
	}

	/**
	 * Add a new assignment definition to the gradebook
	 *
	 * @param assignment
	 * @return id of the newly created assignment or null if there were any
	 *         errors
	 */
	public Long addAssignment(final Assignment assignment) {

		final Gradebook gradebook = getGradebook();

		if (gradebook != null) {
			final String gradebookId = gradebook.getUid();

			final Long assignmentId = this.gradebookService.addAssignment(gradebookId, assignment);

			// Force the assignment to sit at the end of the list
			if (assignment.getSortOrder() == null) {
				final List<Assignment> allAssignments = this.gradebookService.getAssignments(gradebookId);
				int nextSortOrder = allAssignments.size();
				for (final Assignment anotherAssignment : allAssignments) {
					if (anotherAssignment.getSortOrder() != null && anotherAssignment.getSortOrder() >= nextSortOrder) {
						nextSortOrder = anotherAssignment.getSortOrder() + 1;
					}
				}
				updateAssignmentOrder(assignmentId, nextSortOrder);
			}

			// also update the categorized order
			updateAssignmentCategorizedOrder(gradebook.getUid(), assignment.getCategoryId(), assignmentId,
					Integer.MAX_VALUE);

			return assignmentId;

			// TODO wrap this so we can catch any runtime exceptions
		}
		return null;
	}

	/**
	 * Update the order of an assignment for the current site.
	 *
	 * @param assignmentId
	 * @param order
	 */
	public void updateAssignmentOrder(final long assignmentId, final int order) {

		final String siteId = getCurrentSiteId();
		this.updateAssignmentOrder(siteId, assignmentId, order);
	}

	/**
	 * Update the order of an assignment. If calling outside of GBNG, use this
	 * method as you can provide the site id.
	 *
	 * @param siteId
	 *            the siteId
	 * @param assignmentId
	 *            the assignment we are reordering
	 * @param order
	 *            the new order
	 * @throws IdUnusedException
	 * @throws PermissionException
	 */
	public void updateAssignmentOrder(final String siteId, final long assignmentId, final int order) {

		final Gradebook gradebook = this.getGradebook(siteId);
		this.gradebookService.updateAssignmentOrder(gradebook.getUid(), assignmentId, order);
	}

	/**
	 * Update the categorized order of an assignment.
	 *
	 * @param assignmentId
	 *            the assignment we are reordering
	 * @param order
	 *            the new order
	 * @throws JAXBException
	 * @throws IdUnusedException
	 * @throws PermissionException
	 */
	public void updateAssignmentCategorizedOrder(final long assignmentId, final int order)
			throws JAXBException, IdUnusedException, PermissionException {
		final String siteId = getCurrentSiteId();
		updateAssignmentCategorizedOrder(siteId, assignmentId, order);
	}

	/**
	 * Update the categorized order of an assignment.
	 *
	 * @param siteId
	 *            the site's id
	 * @param assignmentId
	 *            the assignment we are reordering
	 * @param order
	 *            the new order
	 * @throws IdUnusedException
	 * @throws PermissionException
	 */
	public void updateAssignmentCategorizedOrder(final String siteId, final long assignmentId, final int order)
			throws IdUnusedException, PermissionException {

		// validate site
		try {
			this.siteService.getSite(siteId);
		} catch (final IdUnusedException e) {
			// TODO Auto-generated catch block
			e.printStackTrace();
			return;
		}

		final Gradebook gradebook = (Gradebook) this.gradebookService.getGradebook(siteId);

		if (gradebook == null) {
			log.error(String.format("Gradebook not in site %s", siteId));
			return;
		}

		final Assignment assignmentToMove = this.gradebookService.getAssignment(gradebook.getUid(), assignmentId);

		if (assignmentToMove == null) {
			// TODO Handle assignment not in gradebook
			log.error(String.format("Assignment %d not in site %s", assignmentId, siteId));
			return;
		}

		updateAssignmentCategorizedOrder(gradebook.getUid(), assignmentToMove.getCategoryId(), assignmentToMove.getId(),
				order);
	}

	/**
	 * Update the categorized order of an assignment via the gradebook service.
	 *
	 * @param gradebookId
	 *            the gradebook's id
	 * @param categoryId
	 *            the id for the cataegory in which we are reordering
	 * @param assignmentId
	 *            the assignment we are reordering
	 * @param order
	 *            the new order
	 */
	private void updateAssignmentCategorizedOrder(final String gradebookId, final Long categoryId,
			final Long assignmentId, final int order) {
		this.gradebookService.updateAssignmentCategorizedOrder(gradebookId, categoryId, assignmentId,
				new Integer(order));
	}

	/**
	 * Comparator class for sorting a list of users by last name Secondary sort
	 * is on first name to maintain consistent order for those with the same
	 * last name
	 */
	class LastNameComparator implements Comparator<User> {
		@Override
		public int compare(final User u1, final User u2) {
			return new CompareToBuilder().append(u1.getLastName(), u2.getLastName())
					.append(u1.getFirstName(), u2.getFirstName()).toComparison();
		}
	}

	/**
	 * Comparator class for sorting a list of users by first name Secondary sort
	 * is on last name to maintain consistent order for those with the same
	 * first name
	 */
	class FirstNameComparator implements Comparator<User> {
		@Override
		public int compare(final User u1, final User u2) {
			return new CompareToBuilder().append(u1.getFirstName(), u2.getFirstName())
					.append(u1.getLastName(), u2.getLastName()).toComparison();
		}
	}

	/**
	 * Push a an notification into the cache that someone is editing this
	 * gradebook. We store one entry in the cache per gradebook. This allows
	 * fast lookup for a given gradebookUid. Within the cached object we store a
	 * map keyed on the user (eid) that performed the edit (ie could be several
	 * instructors editing at once) The value of the map is a map wih a special
	 * key of assignmentid+studentUuid, again for fast lookup. We can then
	 * access the data object directly and update it. It holds the coords of a
	 * grade cell that has been edited. So for a given user editing many cells
	 * there will be many GbGradeCells associated with that user. These have a
	 * time associated with each so we can discard manually if desired, on
	 * lookup.
	 *
	 * @param gradebookUid
	 */
	private void pushEditingNotification(final String gradebookUid, final User currentUser, final String studentUuid,
			final long assignmentId) {

		// TODO Tie into the event system so other edits also participate in
		// this

		// get the notifications for this gradebook
		Map<String, Map<String, GbGradeCell>> notifications = (Map<String, Map<String, GbGradeCell>>) this.cache
				.get(gradebookUid);

		Map<String, GbGradeCell> cells = null;

		// get or create cell map
		if (notifications != null) {
			cells = notifications.get(currentUser.getId());
		} else {
			notifications = new HashMap<>();
		}

		if (cells == null) {
			cells = new LinkedHashMap<>();
		}

		// push the edited cell into the map. It will add/update as required
		cells.put(buildCellKey(studentUuid, assignmentId),
				new GbGradeCell(studentUuid, assignmentId, currentUser.getDisplayName()));

		// push the new/updated cell map into the main map
		notifications.put(currentUser.getEid(), cells);

		// update the map in the cache
		this.cache.put(gradebookUid, notifications);

	}

	/**
	 * Get a list of editing notifications for this gradebook. Excludes any
	 * notifications for the current user
	 *
	 * @param gradebookUid
	 *            the gradebook that we are interested in
	 * @return
	 */
	public List<GbGradeCell> getEditingNotifications(final String gradebookUid) {

		final String currentUserId = getCurrentUser().getEid();

		// get the notifications for this gradebook
		Map<String, Map<String, GbGradeCell>> notifications = (Map<String, Map<String, GbGradeCell>>) this.cache
				.get(gradebookUid);

		final List<GbGradeCell> rval = new ArrayList<>();

		if (notifications != null) {
			// clone array
			notifications = new HashMap(notifications);
			notifications.remove(currentUserId);

			// join the rest of the maps to get a flat list of GbGradeCells
			for (final Map<String, GbGradeCell> cells : notifications.values()) {
				rval.addAll(cells.values());
			}

		}

		// TODO accept a timestamp and filter the list. We are only itnerested
		// in notifications after the given timestamp
		// this solves the problem where old editing notifications are returned
		// even though the user has recently refreshed the list

		return rval;
	}

	/**
	 * Get an Assignment in the current site given the assignment id
	 *
	 * @param siteId
	 * @param assignmentId
	 * @return
	 */
	public Assignment getAssignment(final long assignmentId) {
		final String siteId = getCurrentSiteId();
		return this.getAssignment(siteId, assignmentId);
	}

	/**
	 * Get an Assignment in the specified site given the assignment id
	 *
	 * @param siteId
	 * @param assignmentId
	 * @return
	 */
	public Assignment getAssignment(final String siteId, final long assignmentId) {
		final Gradebook gradebook = getGradebook(siteId);
		if (gradebook != null) {
			return this.gradebookService.getAssignment(gradebook.getUid(), assignmentId);
		}
		return null;
	}

	/**
	 * Get the sort order of an assignment. If the assignment has a sort order,
	 * use that. Otherwise we determine the order of the assignment in the list
	 * of assignments
	 *
	 * This means that we can always determine the most current sort order for
	 * an assignment, even if the list has never been sorted.
	 *
	 *
	 * @param assignmentId
	 * @return sort order if set, or calculated, or -1 if cannot determine at
	 *         all.
	 */
	public int getAssignmentSortOrder(final long assignmentId) {
		final String siteId = getCurrentSiteId();
		final Gradebook gradebook = getGradebook(siteId);

		if (gradebook != null) {
			final Assignment assignment = this.gradebookService.getAssignment(gradebook.getUid(), assignmentId);

			// if the assignment has a sort order, return that
			if (assignment.getSortOrder() != null) {
				return assignment.getSortOrder();
			}

			// otherwise we need to determine the assignment sort order within
			// the list of assignments
			final List<Assignment> assignments = this.getGradebookAssignments(siteId);

			for (int i = 0; i < assignments.size(); i++) {
				final Assignment a = assignments.get(i);
				if (assignmentId == a.getId()) {
					return a.getSortOrder();
				}
			}
		}

		return -1;
	}

	/**
	 * Update the details of an assignment
	 *
	 * @param assignment
	 * @return
	 */
	public boolean updateAssignment(final Assignment assignment) {
		final String siteId = getCurrentSiteId();
		final Gradebook gradebook = getGradebook(siteId);

		// need the original name as the service needs that as the key...
		final Assignment original = this.getAssignment(assignment.getId());

		try {
			this.gradebookService.updateAssignment(gradebook.getUid(), original.getId(), assignment);
			if (original.getCategoryId() != null && assignment.getCategoryId() != null
					&& original.getCategoryId().longValue() != assignment.getCategoryId().longValue()) {
				updateAssignmentCategorizedOrder(gradebook.getUid(), assignment.getCategoryId(), assignment.getId(),
						Integer.MAX_VALUE);
			}
			return true;
		} catch (final Exception e) {
			log.error("An error occurred updating the assignment", e);
		}

		return false;
	}

	/**
	 * Updates ungraded items in the given assignment with the given grade
	 *
	 * @param assignmentId
	 * @param grade
	 * @return
	 */
	public boolean updateUngradedItems(final long assignmentId, final double grade) {
		return updateUngradedItems(assignmentId, grade, null);
	}

	/**
	 * Updates ungraded items in the given assignment for students within a
	 * particular group and with the given grade
	 *
	 * @param assignmentId
	 * @param grade
	 * @param group
	 * @return
	 */
	public boolean updateUngradedItems(final long assignmentId, final double grade, final GbGroup group) {
		final String siteId = getCurrentSiteId();
		final Gradebook gradebook = getGradebook(siteId);

		// get students
		final List<String> studentUuids = (group == null) ? this.getGradeableUsers() : this.getGradeableUsers(group);

		// get grades (only returns those where there is a grade)
		final List<GradeDefinition> defs = this.gradebookService.getGradesForStudentsForItem(gradebook.getUid(),
				assignmentId, studentUuids);

		// iterate and trim the studentUuids list down to those that don't have
		// grades
		for (final GradeDefinition def : defs) {

			// don't remove those where the grades are blank, they need to be
			// updated too
			if (StringUtils.isNotBlank(def.getGrade())) {
				studentUuids.remove(def.getStudentUid());
			}
		}

		if (studentUuids.isEmpty()) {
			log.debug("Setting default grade. No students are ungraded.");
		}

		try {
			// for each student remaining, add the grade
			for (final String studentUuid : studentUuids) {

				log.debug("Setting default grade. Values of assignmentId: " + assignmentId + ", studentUuid: "
						+ studentUuid + ", grade: " + grade);

				// TODO if this is slow doing it one by one, might be able to
				// batch it
				this.gradebookService.saveGradeAndCommentForStudent(gradebook.getUid(), assignmentId, studentUuid,
						String.valueOf(grade), null);
			}
			return true;
		} catch (final Exception e) {
			log.error("An error occurred updating the assignment", e);
		}

		return false;
	}

	/**
	 * Get the grade log for the given student and assignment
	 *
	 * @param studentUuid
	 * @param assignmentId
	 * @return
	 */
	public List<GbGradeLog> getGradeLog(final String studentUuid, final long assignmentId) {
		final List<GradingEvent> gradingEvents = this.gradebookService.getGradingEvents(studentUuid, assignmentId);

		final List<GbGradeLog> rval = new ArrayList<>();
		for (final GradingEvent ge : gradingEvents) {
			rval.add(new GbGradeLog(ge));
		}

		Collections.reverse(rval);

		return rval;
	}

	/**
	 * Get the user given a uuid
	 *
	 * @param userUuid
	 * @return GbUser or null if cannot be found
	 */
	public GbUser getUser(final String userUuid) {
		try {
			final User u = this.userDirectoryService.getUser(userUuid);
			return new GbUser(u);
		} catch (final UserNotDefinedException e) {
			return null;
		}
	}

	/**
	 * Get the comment for a given student assignment grade
	 *
	 * @param assignmentId
	 *            id of assignment
	 * @param studentUuid
	 *            uuid of student
	 * @return the comment or null if none
	 */
	public String getAssignmentGradeComment(final long assignmentId, final String studentUuid) {

		final String siteId = getCurrentSiteId();
		final Gradebook gradebook = getGradebook(siteId);

		try {
			final CommentDefinition def = this.gradebookService.getAssignmentScoreComment(gradebook.getUid(),
					assignmentId, studentUuid);
			if (def != null) {
				return def.getCommentText();
			}
		} catch (GradebookNotFoundException | AssessmentNotFoundException e) {
			log.error("An error occurred retrieving the comment. " + e.getClass() + ": " + e.getMessage());
		}
		return null;
	}

	/**
	 * Update (or set) the comment for a student's assignment
	 *
	 * @param assignmentId
	 *            id of assignment
	 * @param studentUuid
	 *            uuid of student
	 * @param comment
	 *            the comment
	 * @return true/false
	 */
	public boolean updateAssignmentGradeComment(final long assignmentId, final String studentUuid,
			final String comment) {

		final String siteId = getCurrentSiteId();
		final Gradebook gradebook = getGradebook(siteId);

		try {
			// could do a check here to ensure we aren't overwriting someone
			// else's comment that has been updated in the interim...
			this.gradebookService.setAssignmentScoreComment(gradebook.getUid(), assignmentId, studentUuid, comment);
			return true;
		} catch (GradebookNotFoundException | AssessmentNotFoundException | IllegalArgumentException e) {
			log.error("An error occurred saving the comment. " + e.getClass() + ": " + e.getMessage());
		}

		return false;
	}

	/**
	 * Get the role of the current user in the current site
	 *
	 * @return Role
	 */
	public GbRole getUserRole() {
		final String siteId = getCurrentSiteId();
		return this.getUserRole(siteId);
	}

	/**
	 * Get the role of the current user in the given site
	 *
	 * @param siteId
	 *            the siteId to check
	 * @return Role
	 */
	public GbRole getUserRole(final String siteId) {

		final String userId = getCurrentUser().getId();

		String siteRef;
		try {
			siteRef = this.siteService.getSite(siteId).getReference();
		} catch (final IdUnusedException e) {
			e.printStackTrace();
			return null;
		}

		GbRole rval;

		if (this.securityService.unlock(userId, GbRole.INSTRUCTOR.getValue(), siteRef)) {
			rval = GbRole.INSTRUCTOR;
		} else if (this.securityService.unlock(userId, GbRole.TA.getValue(), siteRef)) {
			rval = GbRole.TA;
		} else if (this.securityService.unlock(userId, GbRole.STUDENT.getValue(), siteRef)) {
			rval = GbRole.STUDENT;
		} else {
			throw new SecurityException("Current user does not have a valid section.role.x permission");
		}

		return rval;
	}

	/**
	 * Get a map of grades for the given student. Safe to call when logged in as
	 * a student.
	 *
	 * @param studentUuid
	 * @param assignments
	 *            list of assignments the user can
	 * @return map of assignment to GbGradeInfo
	 */
	public Map<Assignment, GbGradeInfo> getGradesForStudent(final String studentUuid) {

		final String siteId = getCurrentSiteId();
		final Gradebook gradebook = getGradebook(siteId);

		// will apply permissions and only return those the student can view
		final List<Assignment> assignments = this.getGradebookAssignments(siteId);

		final Map<Assignment, GbGradeInfo> rval = new LinkedHashMap<>();

		// iterate all assignments and get the grades
		// if student, only proceed if grades are released for the site
		// if instructor or TA, skip this check
		// permission checks are still applied at the assignment level in the
		// GradebookService
		final GbRole role = this.getUserRole(siteId);

		if (role == GbRole.STUDENT) {
			final boolean released = gradebook.isAssignmentsDisplayed();
			if (!released) {
				return rval;
			}
		}

		for (final Assignment assignment : assignments) {
			final GradeDefinition def = this.gradebookService.getGradeDefinitionForStudentForItem(gradebook.getUid(),
					assignment.getId(), studentUuid);
			rval.put(assignment, new GbGradeInfo(def));
		}

		return rval;
	}

	/**
	 * Get the category score for the given student. Safe to call when logged in
	 * as a student.
	 *
	 * @param categoryId
	 *            id of category
	 * @param studentUuid
	 *            uuid of student
	 * @return
	 */
	public Double getCategoryScoreForStudent(final Long categoryId, final String studentUuid) {

		final Gradebook gradebook = getGradebook();

		final Double score = this.gradebookService.calculateCategoryScore(gradebook.getId(), studentUuid, categoryId);
		log.info("Category score for category: " + categoryId + ", student: " + studentUuid + ":" + score);

		return score;
	}

	/**
	 * Get the settings for this gradebook. Note that this CANNOT be called by a
	 * student.
	 *
	 * @return
	 */
	public GradebookInformation getGradebookSettings() {
		final String siteId = getCurrentSiteId();
		final Gradebook gradebook = getGradebook(siteId);

		final GradebookInformation settings = this.gradebookService.getGradebookInformation(gradebook.getUid());

		Collections.sort(settings.getCategories(), CategoryDefinition.orderComparator);

		return settings;
	}

	/**
	 * Update the settings for this gradebook
	 *
	 * @param settings
	 *            GradebookInformation settings
	 */
	public void updateGradebookSettings(final GradebookInformation settings) {

		final String siteId = getCurrentSiteId();
		final Gradebook gradebook = getGradebook(siteId);

		this.gradebookService.updateGradebookSettings(gradebook.getUid(), settings);
	}

	/**
	 * Remove an assignment from its gradebook
	 *
	 * @param assignmentId
	 *            the id of the assignment to remove
	 */
	public void removeAssignment(final Long assignmentId) {
		this.gradebookService.removeAssignment(assignmentId);
	}

	/**
	 * Get a list of teaching assistants in the current site
	 *
	 * @return
	 */
	public List<GbUser> getTeachingAssistants() {

		final String siteId = getCurrentSiteId();
		final List<GbUser> rval = new ArrayList<>();

		try {
			final Set<String> userUuids = this.siteService.getSite(siteId).getUsersIsAllowed(GbRole.TA.getValue());
			for (final String userUuid : userUuids) {
				rval.add(getUser(userUuid));
			}
		} catch (final IdUnusedException e) {
			e.printStackTrace();
		}

		return rval;
	}

	/**
	 * Get a list of permissions defined for the given user. Note: These are
	 * currently only defined/used for a teaching assistant.
	 *
	 * @param userUuid
	 * @return list of permissions or empty list if none
	 */
	public List<PermissionDefinition> getPermissionsForUser(final String userUuid) {
		final String siteId = getCurrentSiteId();
		final Gradebook gradebook = getGradebook(siteId);

		final List<PermissionDefinition> permissions = this.gradebookPermissionService
				.getPermissionsForUser(gradebook.getUid(), userUuid);
		if (permissions == null) {
			return new ArrayList<>();
		}
		return permissions;
	}

	/**
	 * Update the permissions for the user. Note: These are currently only
	 * defined/used for a teaching assistant.
	 *
	 * @param userUuid
	 * @param permissions
	 */
	public void updatePermissionsForUser(final String userUuid, final List<PermissionDefinition> permissions) {
		final String siteId = getCurrentSiteId();
		final Gradebook gradebook = getGradebook(siteId);

		this.gradebookPermissionService.updatePermissionsForUser(gradebook.getUid(), userUuid, permissions);
	}

	/**
	 * Check if the course grade is visible to the user
	 *
	 * For TA's, the students are already filtered by permission so the TA won't
	 * see those they don't have access to anyway However if there are
	 * permissions and the course grade checkbox is NOT checked, then they
	 * explicitly do not have access to the course grade. So this method checks
	 * if the TA has any permissions assigned for the site, and if one of them
	 * is the course grade permission, then they have access.
	 *
	 * @param userUuid
	 *            user to check
	 * @return boolean
	 */
	public boolean isCourseGradeVisible(final String userUuid) {

		final String siteId = getCurrentSiteId();

		final GbRole role = this.getUserRole(siteId);

		// if instructor, allowed
		if (role == GbRole.INSTRUCTOR) {
			return true;
		}

		// if TA, permission checks
		if (role == GbRole.TA) {

			// if no defs, implicitly allowed
			final List<PermissionDefinition> defs = getPermissionsForUser(userUuid);
			if (defs.isEmpty()) {
				return true;
			}

			// if defs and one is the view course grade, explicitly allowed
			for (final PermissionDefinition def : defs) {
				if (StringUtils.equalsIgnoreCase(def.getFunction(), GraderPermission.VIEW_COURSE_GRADE.toString())) {
					return true;
				}
			}
			return false;
		}

		// if student, check the settings
		// this could actually get the settings but it would be more processing
		if (role == GbRole.STUDENT) {
			final Gradebook gradebook = this.getGradebook(siteId);

			if (gradebook.isCourseGradeDisplayed()) {
				return true;
			}
		}

		// other roles not yet catered for, catch all.
		return false;
	}

	/**
	 * Build a list of group references to site membership (as uuids) for the
	 * groups that are viewable for the current user.
	 *
	 * @return
	 */
	public Map<String, List<String>> getGroupMemberships() {

		final String siteId = getCurrentSiteId();

		Site site;
		try {
			site = this.siteService.getSite(siteId);
		} catch (final IdUnusedException e) {
			log.error("Error looking up site: " + siteId, e);
			return null;
		}

		// filtered for the user
		final List<GbGroup> viewableGroups = getSiteSectionsAndGroups();

		final Map<String, List<String>> rval = new HashMap<>();

		for (final GbGroup gbGroup : viewableGroups) {
			final String groupReference = gbGroup.getReference();
			final List<String> memberUuids = new ArrayList<>();

			final Group group = site.getGroup(groupReference);
			if (group != null) {
				final Set<Member> members = group.getMembers();

				for (final Member m : members) {
					memberUuids.add(m.getUserId());
				}
			}

			rval.put(groupReference, memberUuids);

		}

		return rval;
	}

	/**
	 * Have categories been enabled for the gradebook?
	 *
	 * @return if the gradebook is setup for either "Categories Only" or
	 *         "Categories & Weighting"
	 */
	public boolean categoriesAreEnabled() {
		final String siteId = getCurrentSiteId();
		final Gradebook gradebook = getGradebook(siteId);

		return GbCategoryType.ONLY_CATEGORY.getValue() == gradebook.getCategory_type()
				|| GbCategoryType.WEIGHTED_CATEGORY.getValue() == gradebook.getCategory_type();
	}

	/**
	 * Get the currently configured gradebook category type
	 *
	 * @return GbCategoryType wrapper around the int value
	 */
	public GbCategoryType getGradebookCategoryType() {
		final String siteId = getCurrentSiteId();
		final Gradebook gradebook = getGradebook(siteId);

		final int configuredType = gradebook.getCategory_type();

		return GbCategoryType.valueOf(configuredType);
	}

	/**
	 * Update the course grade (override) for this student
	 *
	 * @param studentUuid
	 *            uuid of the student
	 * @param grade
	 *            the new grade
	 * @return
	 */
	public boolean updateCourseGrade(final String studentUuid, final String grade) {

		final String siteId = getCurrentSiteId();
		final Gradebook gradebook = getGradebook(siteId);

		try {
			this.gradebookService.updateCourseGradeForStudent(gradebook.getUid(), studentUuid, grade);
			return true;
		} catch (final Exception e) {
			log.error("An error occurred saving the course grade. " + e.getClass() + ": " + e.getMessage());
		}

		return false;
	}

	/**
	 * Get the user's preferred locale from the Sakai resource loader
	 *
	 * @return
	 */
	public Locale getUserPreferredLocale() {
		final ResourceLoader rl = new ResourceLoader();
		return rl.getLocale();
	}

	/**
	 * Comparator class for sorting a list of AssignmentOrders
	 */
	class AssignmentOrderComparator implements Comparator<AssignmentOrder> {
		@Override
		public int compare(final AssignmentOrder ao1, final AssignmentOrder ao2) {
			// Deal with uncategorized assignments (nulls!)
			if (ao1.getCategory() == null && ao2.getCategory() == null) {
				return ((Integer) ao1.getOrder()).compareTo(ao2.getOrder());
			} else if (ao1.getCategory() == null) {
				return 1;
			} else if (ao2.getCategory() == null) {
				return -1;
			}
			// Deal with friendly categorized assignments
			if (ao1.getCategory().equals(ao2.getCategory())) {
				return ((Integer) ao1.getOrder()).compareTo(ao2.getOrder());
			} else {
				return ao1.getCategory().compareTo(ao2.getCategory());
			}
		}
	}

	/**
	 * Build the key to identify the cell. Used in the notifications cache.
	 *
	 * @param studentUuid
	 * @param assignmentId
	 * @return
	 */
	private String buildCellKey(final String studentUuid, final long assignmentId) {
		return studentUuid + "-" + assignmentId;
	}

	/**
	 * Comparator class for sorting an assignment by the grades.
	 *
	 * Note that this must have the assignmentId set into it so we can extract
	 * the appropriate grade entry from the map that each student has.
	 *
	 */
	class AssignmentGradeComparator implements Comparator<GbStudentGradeInfo> {

		@Setter
		private long assignmentId;

		@Override
		public int compare(final GbStudentGradeInfo g1, final GbStudentGradeInfo g2) {

			final GbGradeInfo info1 = g1.getGrades().get(this.assignmentId);
			final GbGradeInfo info2 = g2.getGrades().get(this.assignmentId);

			// for proper number ordering, these have to be numerical
			final Double grade1 = (info1 != null) ? NumberUtils.toDouble(info1.getGrade()) : null;
			final Double grade2 = (info2 != null) ? NumberUtils.toDouble(info2.getGrade()) : null;

			return new CompareToBuilder().append(grade1, grade2).toComparison();

		}
	}

	/**
	 * Comparator class for sorting a category by the subtotals
	 *
	 * Note that this must have the categoryId set into it so we can extract the
	 * appropriate grade entry from the map that each student has.
	 *
	 */
	class CategorySubtotalComparator implements Comparator<GbStudentGradeInfo> {

		@Setter
		private long categoryId;

		@Override
		public int compare(final GbStudentGradeInfo g1, final GbStudentGradeInfo g2) {

			final Double subtotal1 = g1.getCategoryAverages().get(this.categoryId);
			final Double subtotal2 = g2.getCategoryAverages().get(this.categoryId);

			return new CompareToBuilder().append(subtotal1, subtotal2).toComparison();

		}
	}

	/**
	 * Comparator class for sorting by course grade
	 *
	 * Note that course grade can have multiple forms but ultimately results in
	 * a string output, so the settings have to be passed in.
	 *
	 */
	class CourseGradeComparator implements Comparator<GbStudentGradeInfo> {

		@Setter
		private Gradebook gradebook;

		@Setter
		private GradebookUiSettings settings;

		@Override
		public int compare(final GbStudentGradeInfo g1, final GbStudentGradeInfo g2) {

			// gradebook and settings are now in the comparator so we can use
			// them

			// we are going to need a GbCourseGrade to wrap the course grade and
			// the display string so that we
			// ca calculate it once then just compare here

			// GbCourseGradeLabel.buildCourseGrade will need to be moved
			// somewhere shared so we can use it
			// and have everything passed to it

			// final Double subtotal1 =
			// g1.getCategoryAverages().get(this.categoryId);
			// final Double subtotal2 =
			// g2.getCategoryAverages().get(this.categoryId);

			// return new CompareToBuilder()
			// .append(subtotal1, subtotal2)
			// .toComparison();

			return 0;

		}
	}
}<|MERGE_RESOLUTION|>--- conflicted
+++ resolved
@@ -893,15 +893,8 @@
 							log.debug("permissionCategoryId: " + permissionCategoryId);
 							log.debug("permissionGroupReference: " + permissionGroupReference);
 
-<<<<<<< HEAD
-							// if permissions category is null (can grade all
-							// categories) or they match (can grade this
-							// category)
-							if (permissionCategoryId == null || permissionCategoryId.equals(gradeCategoryId)) {
-=======
 							// if permissions category is null (can grade all categories) or they match (can grade this category)
 							if (!categoriesEnabled || (permissionCategoryId == null || permissionCategoryId.equals(gradeCategoryId))) {
->>>>>>> d2b2b57b
 								categoryOk = true;
 								log.debug("Category check passed");
 							}
