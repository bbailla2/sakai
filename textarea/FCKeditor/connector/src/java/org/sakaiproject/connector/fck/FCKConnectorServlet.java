/**********************************************************************************
 * $URL$
 * $Id$
 ***********************************************************************************
 *
 * Copyright (c) 2006, 2007, 2008, 2009 The Sakai Foundation
 *
 * Licensed under the Educational Community License, Version 2.0 (the "License");
 * you may not use this file except in compliance with the License.
 * You may obtain a copy of the License at
 *
 *       http://www.opensource.org/licenses/ECL-2.0
 *
 * Unless required by applicable law or agreed to in writing, software
 * distributed under the License is distributed on an "AS IS" BASIS,
 * WITHOUT WARRANTIES OR CONDITIONS OF ANY KIND, either express or implied.
 * See the License for the specific language governing permissions and
 * limitations under the License.
 *
 **********************************************************************************/

package org.sakaiproject.connector.fck;

import java.io.ByteArrayInputStream;
import java.io.IOException;
import java.io.InputStream;
import java.io.PrintWriter;
import java.util.ArrayList;
import java.util.Arrays;
import java.util.Collections;
import java.util.HashMap;
import java.util.Iterator;
import java.util.List;
import java.util.Map;
import java.util.Set;
import java.util.SortedSet;
import java.util.TreeSet;
import java.util.UUID;

import javax.servlet.ServletException;
import javax.servlet.http.HttpServlet;
import javax.servlet.http.HttpServletRequest;
import javax.servlet.http.HttpServletResponse;
import javax.xml.parsers.DocumentBuilder;
import javax.xml.parsers.DocumentBuilderFactory;
import javax.xml.parsers.ParserConfigurationException;
import javax.xml.transform.Transformer;
import javax.xml.transform.TransformerFactory;
import javax.xml.transform.dom.DOMSource;
import javax.xml.transform.stream.StreamResult;

import org.apache.commons.fileupload.DiskFileUpload;
import org.apache.commons.fileupload.FileItem;
<<<<<<< HEAD
import org.apache.commons.fileupload.disk.DiskFileItemFactory;
import org.apache.commons.fileupload.servlet.ServletFileUpload;
=======
>>>>>>> e02a994c
import org.apache.commons.logging.Log;
import org.apache.commons.logging.LogFactory;
import org.apache.commons.codec.binary.Base64;

import org.sakaiproject.authz.api.SecurityAdvisor;
import org.sakaiproject.authz.api.SecurityService;
import org.sakaiproject.component.cover.ComponentManager;
import org.sakaiproject.component.api.ServerConfigurationService;
import org.sakaiproject.content.api.ContentCollection;
import org.sakaiproject.content.api.ContentCollectionEdit;
import org.sakaiproject.content.api.ContentHostingService;
import org.sakaiproject.content.api.ContentResource;
import org.sakaiproject.entity.api.Entity;
import org.sakaiproject.entity.api.ResourceProperties;
import org.sakaiproject.entity.api.ResourcePropertiesEdit;
import org.sakaiproject.entitybroker.EntityBroker;
import org.sakaiproject.entitybroker.entityprovider.extension.EntityData;
import org.sakaiproject.event.api.NotificationService;
import org.sakaiproject.exception.IdUsedException;
import org.sakaiproject.exception.PermissionException;
import org.sakaiproject.site.api.SiteService;
import org.sakaiproject.tool.api.SessionManager;
import org.sakaiproject.util.ResourceLoader;
import org.sakaiproject.util.StringUtil;
import org.sakaiproject.util.Validator;
import org.w3c.dom.Document;
import org.w3c.dom.Element;
import org.w3c.dom.Node;

import org.sakaiproject.api.app.messageforums.entity.DecoratedForumInfo;
import org.sakaiproject.api.app.messageforums.entity.DecoratedTopicInfo;




/**
 * Conenctor Servlet to upload and browse files to a Sakai worksite for the FCK editor.<br>
 *
 * This servlet accepts 4 commands used to retrieve and create files and folders from a worksite resource.
 * The allowed commands are:
 * <ul>
 * <li>GetFolders: Retrive the list of directory under the current folder
 * <li>GetFoldersAndFiles: Retrive the list of files and directory under the current folder
 * <li>CreateFolder: Create a new directory under the current folder
 * <li>FileUpload: Send a new file to the server (must be sent with a POST)
 * </ul>
 *
 * The current user must have a valid sakai session with permissions to access the realm associated 
 * with the resource.
 *
 * @author Joshua Ryan (joshua.ryan@asu.edu) merged servlets and Sakai-ified them
 * 
 * This connector is loosely based on two servlets found on the FCK website http://www.fckeditor.net/
 * written by Simone Chiaretta (simo@users.sourceforge.net)
 * 
 */

public class FCKConnectorServlet extends HttpServlet {

	 private static Log M_log = LogFactory.getLog(FCKConnectorServlet.class);
<<<<<<< HEAD

=======
>>>>>>> e02a994c
     private static final long serialVersionUID = 1L;

     private static final String MFORUM_FORUM_PREFIX = "/direct/forum/";
     private static final String MFORUM_TOPIC_PREFIX = "/direct/forum_topic/";
     private static final String MFORUM_MESSAGE_PREFIX = "/direct/forum_message/";
     
     private static final String FCK_ADVISOR_BASE = "fck.security.advisor.";
     private static final String CK_ADVISOR_BASE = "ck.security.advisor.";
     private static final String FCK_EXTRA_COLLECTIONS_BASE = "fck.extra.collections.";

//   private String[] hiddenProviders = {"forum_message", "forum_topic"};
     //Default hidden providers
     private List <String> hiddenProviders;
     
     private String serverUrlPrefix = "";

     private ContentHostingService contentHostingService = null;
     private SecurityService securityService = null;
     private SessionManager sessionManager = null;
     private NotificationService notificationService = null;
<<<<<<< HEAD
     private SiteService siteService = null;
     private SecurityAdvisor contentNewAdvisor = null;

	 private ResourceLoader resourceBundle;
=======
     private EntityBroker entityBroker;
     private ServerConfigurationService serverConfigurationService = null;
     private ResourceLoader resourceLoader = null;

>>>>>>> e02a994c

     /**
      * Injects dependencies using the ComponentManager cover.
      * 
      * @param beanName The name of the bean to get.
      * @return the bean
      */
     private Object inject(String beanName) {
          Object bean = null;
          bean = ComponentManager.get(beanName);
          if (bean == null) {
               throw new IllegalStateException("FAILURE to inject dependency during initialization of the FCKConnectorServlet");
          }
          return bean;
     }

     /**
      * Ensures all necessary dependencies are loaded.
      */
     private void initialize() {
          if (contentHostingService == null) {
               contentHostingService = (ContentHostingService) inject("org.sakaiproject.content.api.ContentHostingService");
          }
          if (securityService == null) {
               securityService = (SecurityService) inject("org.sakaiproject.authz.api.SecurityService");
          }
          if (sessionManager == null) {
               sessionManager = (SessionManager) inject("org.sakaiproject.tool.api.SessionManager");
          }
          if (notificationService == null) {
               notificationService = (NotificationService) inject("org.sakaiproject.event.api.NotificationService");
          }
<<<<<<< HEAD
          if (siteService == null) {
              siteService = (SiteService) inject("org.sakaiproject.site.api.SiteService");
     }

          if (resourceBundle == null) {
        	  resourceBundle = new ResourceLoader("org.sakaiproject.connector.fck.Messages");
          }
          if (contentNewAdvisor == null) {
        	  contentNewAdvisor = new SecurityAdvisor(){
        		  	public SecurityAdvice isAllowed(String userId, String function, String reference){
        				try {
        					securityService.popAdvisor();
        					return securityService.unlock(userId, "content.new".equals(function)?"content.read":function, reference)?
        							SecurityAdvice.ALLOWED:SecurityAdvice.NOT_ALLOWED;
        				} catch (Exception ex) {
        					return SecurityAdvice.NOT_ALLOWED;
        				} finally {
        					securityService.pushAdvisor(this);
        				}
        			}
        	  };
          }
=======
          if (entityBroker == null) {
        	   entityBroker = (EntityBroker) inject("org.sakaiproject.entitybroker.EntityBroker");
          }
          if (serverConfigurationService == null) {
        	  serverConfigurationService = (ServerConfigurationService) inject("org.sakaiproject.component.api.ServerConfigurationService");
          }
          if (resourceLoader == null) {
        	  resourceLoader = new ResourceLoader("fckconnector");
          }

          //Default providers to exclude, add addition with the property textarea.hiddenProviders if needed 
//          hiddenProviders = Array.asList("");
          hiddenProviders = Arrays.asList("assignment","sam_pub","forum","forum_topic","topic");
>>>>>>> e02a994c
     }

     public void init() throws ServletException {
          super.init();
          initialize();
     }
     
     /**
     * pops a special private advisor when necessary
     * @param thisDir Directory where this is referencing
     * @param collectionBase base of the collection
     */
    private void popPrivateAdvisor(String thisDir, String collectionBase) {
    	 if (thisDir.startsWith("/private/")) {
    		 SecurityAdvisor advisor = (SecurityAdvisor) sessionManager.getCurrentSession().getAttribute(FCK_ADVISOR_BASE + collectionBase);
    		 if (advisor != null) {
    			 securityService.popAdvisor(advisor);
    		 }
    		 advisor = (SecurityAdvisor) sessionManager.getCurrentSession().getAttribute(CK_ADVISOR_BASE + collectionBase);
    		 if (advisor != null) {
    			 securityService.popAdvisor(advisor);
    		 }
    	 }
     }

    /**
     * pushes a special private advisor when necessary
     * @param thisDir Directory where this is referencing
     * @param collectionBase base of the collection
     */
     private void pushPrivateAdvisor(String thisDir, String collectionBase) {
    	 if (thisDir.startsWith("/private/")) {
    		 SecurityAdvisor advisor = (SecurityAdvisor) sessionManager.getCurrentSession().getAttribute(FCK_ADVISOR_BASE + collectionBase);
    		 if (advisor != null) {
    			 securityService.pushAdvisor(advisor);
    		 }
    		 advisor = (SecurityAdvisor) sessionManager.getCurrentSession().getAttribute(CK_ADVISOR_BASE + collectionBase);
    		 if (advisor != null) {
    			 securityService.pushAdvisor(advisor);
    		 }
    	 }
     }
     /**
      * Manage the Get requests (GetFolders, GetFoldersAndFiles, CreateFolder).<br>
      *
      * The servlet accepts commands sent in the following format:<br>
      * connector?Command=CommandName&Type=ResourceType&CurrentFolder=FolderPath<br><br>
      * It executes the command and then return the results to the client in XML format.
      *
      * Valid values for Type are: Image, File, Flash and Link 
      *
      */
     public void doGet(HttpServletRequest request, HttpServletResponse response) throws ServletException, IOException {
          initialize();
          response.setContentType("text/xml; charset=UTF-8");
          response.setHeader("Cache-Control","no-cache");
          PrintWriter out = null;
          
          String commandStr = request.getParameter("Command");
          String type = request.getParameter("Type");
          String currentFolder = request.getParameter("CurrentFolder");

          serverUrlPrefix = serverConfigurationService.getServerUrl();

          String collectionBase = request.getPathInfo();

          Document document = null;
          try {
               DocumentBuilderFactory factory = DocumentBuilderFactory.newInstance();
               DocumentBuilder builder = factory.newDocumentBuilder();
               document = builder.newDocument();
          } 
          catch (ParserConfigurationException pce) {
               pce.printStackTrace();
          }
          
          Node root = createCommonXml(document, commandStr, type, currentFolder, 
               contentHostingService.getUrl(currentFolder));
          
          //To support meletedocs, the call to getFolders has to be able to retrieve all folders that are part of melete private (which will be passed in) as 
          //well as ones that are not. This is why the advisor is being manipulated inside the getfolders method.
          
          if ("GetFolders".equals(commandStr)) {
               getFolders(currentFolder, root, document, collectionBase);
          }
          else if ("GetFoldersAndFiles".equals(commandStr)) {
               getFolders(currentFolder, root, document, collectionBase);
               //Might need this advisor for files
               pushPrivateAdvisor(currentFolder,collectionBase);
               getFiles(currentFolder, root, document, type);
               popPrivateAdvisor(currentFolder,collectionBase);
          }
          else if ("GetFoldersFilesAssignsTestsTopics".equals(commandStr)) {
             ConnectorHelper thisConnectorHelper = new ConnectorHelper();
             thisConnectorHelper.init();
             getFolders(currentFolder, root, document, collectionBase);
             //Might need this advisor for files
             pushPrivateAdvisor(currentFolder,collectionBase);
             getFilesOnly(currentFolder, root, document, type);
             popPrivateAdvisor(currentFolder,collectionBase);
             getAssignmentsOnly(currentFolder, root, document, type, thisConnectorHelper);
             getTestsOnly(currentFolder, root, document, type, thisConnectorHelper);
             getOtherEntitiesOnly(currentFolder, root, document, type, thisConnectorHelper);
             
             getForumsAndThreads(currentFolder, root, document, type, thisConnectorHelper);
          }
          else if ("GetResourcesAssignsTestsTopics".equals(commandStr)) {
             ConnectorHelper thisConnectorHelper = new ConnectorHelper();
             thisConnectorHelper.init();
             pushPrivateAdvisor(currentFolder,collectionBase);
             getResources(currentFolder, root, document, collectionBase, type);
             popPrivateAdvisor(currentFolder,collectionBase);
             getAssignmentsOnly(currentFolder, root, document, type, thisConnectorHelper);
             getTestsOnly(currentFolder, root, document, type, thisConnectorHelper);
             getOtherEntitiesOnly(currentFolder, root, document, type, thisConnectorHelper);
             
             getForumsAndThreads(currentFolder, root, document, type, thisConnectorHelper);
          }
          else if ("GetResources".equals(commandStr)) {
        	  pushPrivateAdvisor(currentFolder,collectionBase);
              getResources(currentFolder, root, document, collectionBase, type);
        	  popPrivateAdvisor(currentFolder,collectionBase);
          }          
          
          
          else if ("CreateFolder".equals(commandStr)) {
               String newFolderStr = request.getParameter("NewFolderName");
               String status = "110";
               pushPrivateAdvisor(currentFolder,collectionBase);
               
               try {
                    ContentCollectionEdit edit = contentHostingService
                         .addCollection(currentFolder + Validator.escapeResourceName(newFolderStr) + Entity.SEPARATOR);
                    ResourcePropertiesEdit resourceProperties = edit.getPropertiesEdit();
                    resourceProperties.addProperty (ResourceProperties.PROP_DISPLAY_NAME, newFolderStr);
                    String altRoot = getAltReferenceRoot(currentFolder);
                    if (altRoot != null)
                         resourceProperties.addProperty (ContentHostingService.PROP_ALTERNATE_REFERENCE, altRoot);

                    contentHostingService.commitCollection(edit);
                    
                    status="0";
               }
               catch (IdUsedException iue) {
                    status = "101";
               }
               catch(PermissionException pex) {
                    status = "103";                    
               }               
               catch (Exception e) {
                    status = "102";               
               }
               setCreateFolderResponse(status, root, document);
               popPrivateAdvisor(currentFolder,collectionBase);
          }          
          
          document.getDocumentElement().normalize();
          try {
               out = response.getWriter();
               TransformerFactory tFactory = TransformerFactory.newInstance();
               Transformer transformer = tFactory.newTransformer();
               
               DOMSource source = new DOMSource(document);
     
               StreamResult result = new StreamResult(out);
               transformer.transform(source, result);

          } 
          catch (Exception ex) {
               ex.printStackTrace();
          }
          finally { 
               if (out != null) {
                    out.close();
               }
          }
          
		  //Pop the advisor if we need to
		  popPrivateAdvisor(currentFolder,collectionBase);
     }
     

     /**
      * Manage the Post requests (FileUpload).<br>
      *
      * The servlet accepts commands sent in the following format:<br>
      * connector?Command=FileUpload&Type=ResourceType&CurrentFolder=FolderPath<br><br>
      * It stores the file (renaming it in case a file with the same name exists) and then return an HTML file
      * with a javascript command in it.
      *
      */     
     public void doPost(HttpServletRequest request, HttpServletResponse response) throws ServletException, IOException {
          initialize();
          response.setContentType("text/html; charset=UTF-8");
          response.setHeader("Cache-Control", "no-cache");
          PrintWriter out = null;

          String command = request.getParameter("Command");
          
          String currentFolder = request.getParameter("CurrentFolder");
          String collectionBase = request.getPathInfo();
          
          pushPrivateAdvisor(currentFolder,collectionBase);
          
          String fileName = "";
          String errorMessage = "";
          
          String status="0";
          ContentResource attachment = null;

          if (!"FileUpload".equals(command) && !"QuickUpload".equals(command) && !("QuickUploadEquation").equals(command) && !("QuickUploadAttachment").equals(command)) {
               status = "203";
          }
          else {
               DiskFileUpload upload = new DiskFileUpload();
               String mime="";
               InputStream requestStream = null;
               byte [] bytes=null;
               try {
                   //Special case for uploading fmath equations
                   if (("QuickUploadEquation").equals(command)) {
                       String image = request.getParameter("image");
                       String type = request.getParameter("type");
                       // size protection 
                       if(image==null || image.length()>1000000) return;
                       bytes = Base64.decodeBase64(image);
                       fileName = "fmath-equation-"+request.getParameter("name");
                       if ("PNG".equals(type)) {
                           mime = "image/png";
                           if (fileName.indexOf(".") == -1) {
                               fileName+=".png";
                           }
                       }
                       else { 
                           mime = "image/jpeg";
                           if (fileName.indexOf(".") == -1) {
                               fileName+=".jpg";
                           }
                       }
                   }
                   else {
                	   //If this is a multipart request
                	   if (ServletFileUpload.isMultipartContent(request)) {
	                       List items = upload.parseRequest(request);
	
	                       Map fields = new HashMap();
	
	                       Iterator iter = items.iterator();
	                       while (iter.hasNext()) {
	                           FileItem item = (FileItem) iter.next();
	                           if (item.isFormField()) {
	                               fields.put(item.getFieldName(), item.getString());
	                           }
	                           else {
	                               fields.put(item.getFieldName(), item);
	                           }
	                       }
	                       FileItem uplFile = (FileItem)fields.get("NewFile");
	
	                       String filePath = uplFile.getName();
	                       filePath = filePath.replace('\\','/');
	                       String[] pathParts = filePath.split("/");
	                       fileName = pathParts[pathParts.length-1];
	                       mime = uplFile.getContentType();
	                       requestStream = uplFile.getInputStream();
	                   }
                	   else {
                		   requestStream = request.getInputStream();
                		   mime = request.getHeader("Content-Type");
                           }
                	   }
                		   
                    //If there's no filename, make a guid name with the mime extension?
                    if ("".equals (fileName)) {
                    	fileName = UUID.randomUUID().toString();
                    }
                    String nameWithoutExt = fileName; 
                    String ext = ""; 

                    if (fileName.lastIndexOf(".") > 0) {
                         nameWithoutExt = fileName.substring(0, fileName.lastIndexOf(".")); 
                         ext = fileName.substring(fileName.lastIndexOf(".")); 
                    }


                    int counter = 1;
                    boolean done = false;

                    while(!done) {
                         try {
                             ResourcePropertiesEdit resourceProperties = contentHostingService.newResourceProperties();
                             resourceProperties.addProperty (ResourceProperties.PROP_DISPLAY_NAME, fileName);

                             if ("QuickUploadEquation".equals(command) || "QuickUploadAttachment".equals(command)) {
                            	 attachment = bypassAddAttachment(request,fileName,mime,bytes,requestStream,resourceProperties);
                             } else {
	                             String altRoot = getAltReferenceRoot(currentFolder);
	                             if (altRoot != null)
	                                  resourceProperties.addProperty (ContentHostingService.PROP_ALTERNATE_REFERENCE, altRoot);
	
	                             int noti = NotificationService.NOTI_NONE;
	                             if (bytes != null) {
	                            	 contentHostingService.addResource(currentFolder+fileName, mime, bytes, resourceProperties, noti);
	                             }
	                             else if (requestStream != null) {
	                            	 contentHostingService.addResource(currentFolder+fileName, mime, requestStream, resourceProperties, noti);
	                             }
	                             else {
	                            	 //Nothing to do
	                            	 
	                             }
                             }

                             done = true;
                         }
                         catch (IdUsedException iue) {
                              //the name is already used, so we do a slight rename to prevent the colision
                              fileName = nameWithoutExt + "(" + counter + ")" + ext;
                              status = "201";
                              counter++;
                         }

                         catch (Exception ex) {
                              //this user can't write where they are trying to write.
                              done = true;
                              ex.printStackTrace();
                              status = "203";
                         }
                    }
               }
               catch (Exception ex) {
                    ex.printStackTrace();
                    status = "203";
               }
          }

          try {
               out = response.getWriter();
               if ("QuickUploadEquation".equals(command) || "QuickUploadAttachment".equals(command)) {
                   out.println(attachment!=null?attachment.getUrl():"");
               }
               else {
                   out.println("<script type=\"text/javascript\">");
               	   out.println("(function(){ var d = document.domain ; while ( true ) {");
                   out.println("try { var test = parent.document.domain ; break ; } catch( e ) {}");
                   out.println("d = d.replace( /.*?(?:\\.|$)/, '' ) ; if ( d.length == 0 ) break ;");
                   out.println("try { document.domain = d ; } catch (e) { break ; }}})() ;");

                       out.println("window.parent.OnUploadCompleted(" + status + ",'"
                               + (attachment!=null?attachment.getUrl():"")
                               + "','" + fileName + "','" + errorMessage + "');");

                   out.println("</script>");
               }
          }
          catch (Exception e) {
               e.printStackTrace();
          }
          finally {         
               if (out != null) {
                    out.close();
               }
          }
          
          popPrivateAdvisor(currentFolder,collectionBase);
     }

     private void setCreateFolderResponse(String status, Node root, Document doc) {
          Element element = doc.createElement("Error");
          element.setAttribute("number", status);
          root.appendChild(element);
     }
     

     private void getFolders(String dir, Node root, Document doc, String collectionBase) {
          Element folders = doc.createElement("Folders");
          root.appendChild(folders);
                    
          ContentCollection collection = null;
         
          Map<String, String> map = null; 
          List <Iterator> foldersIterator = new ArrayList <Iterator> ();
   
          try {
               //hides the real root level stuff and just shows the users the
               //the root folders of all the top collections they actually have access to.
        	   int dirlength = dir.split("/").length;
               if (dirlength == 2 || dir.startsWith("/private/")) {
                    List<String> collections = new ArrayList<String>();
                    map = contentHostingService.getCollectionMap();
                    for (String key : map.keySet()) {
                    	if (!contentHostingService.isInDropbox((String)key)) {
                    		collections.add(key);
                    	}

                    }
                    List extras = (List) sessionManager.getCurrentSession()
                         .getAttribute(FCK_EXTRA_COLLECTIONS_BASE + collectionBase);
                    if (extras != null) {
                         collections.addAll(extras);
                    }

                    foldersIterator.add(collections.iterator());
               }
               if (dirlength > 2) {
            	   pushPrivateAdvisor(dir,collectionBase);
            	   collection = contentHostingService.getCollection(dir);
            	   if (collection != null && collection.getMembers() != null) {
            		   foldersIterator.add(collection.getMembers().iterator());
            	   }
            	   popPrivateAdvisor(dir,collectionBase);
               }          
          }
          catch (Exception e) {    
               e.printStackTrace();
               //not a valid collection? file list will be empty and so will the doc
          }
          for (Iterator folderIterator : foldersIterator ) {
        	  if (folderIterator != null) {
        		  String current = null;

        		  // create a SortedSet using the elements that are going to be added to the XML doc
        		  SortedSet<Element> sortedFolders = new TreeSet<Element>(new SortElementsForDisplay());

        		  while (folderIterator.hasNext()) {
        			  try {
        				  current = (String) folderIterator.next();
       					  pushPrivateAdvisor(current,collectionBase);
        				  ContentCollection myCollection = contentHostingService.getCollection(current);
        				  Element element=doc.createElement("Folder");
        				  element.setAttribute("url", current);
        				  String collectionName =  myCollection.getProperties().getProperty(myCollection.getProperties().getNamePropDisplayName());
        				  if (current.contains("/meleteDocs/")) {
        					  if (resourceBundle != null)
        						  collectionName =  resourceBundle.getString("melete_collectionname");
        					  else
        						  collectionName = "Melete Files";
        				  }
        				  element.setAttribute("name",collectionName); 
        				  // by adding the folders to this collection, they will be sorted for display
        				  sortedFolders.add(element);
       					  popPrivateAdvisor(current,collectionBase);
        			  }
        			  catch (Exception e) {    
        				  //do nothing, we either don't have access to the collction or it's a resource
        				  M_log.debug("No access to display collection" + e.getMessage());
        			  }
        		  }      

        		  // now append the folderse to the parent document in sorted order
        		  for (Element folder: sortedFolders) {
        			  folders.appendChild(folder);
        		  }
        	  }
          }
     }

     private void getResources(String dir, Node root, Document doc, String collectionBase, String type) {
         Element folders = doc.createElement("Folders");
         root.appendChild(folders);
                   
         ContentCollection collection = null;
        
         Map<String, String> map = null; 
         Iterator foldersIterator = null;
  
         try {
              //hides the real root level stuff and just shows the users the
              //the root folders of all the top collections they actually have access to.
              if (dir.split("/").length == 2) {
                   List<String> collections = new ArrayList<String>();
                   map = contentHostingService.getCollectionMap();
                   if (map != null && map.keySet() != null) {
                        collections.addAll(map.keySet());
                   }
                   List extras = (List) sessionManager.getCurrentSession()
                        .getAttribute(FCK_EXTRA_COLLECTIONS_BASE + collectionBase);
                   if (extras != null) {
                        collections.addAll(extras);
                   }

                   foldersIterator = collections.iterator();
              }
              else if (dir.split("/").length > 2) {
                   collection = contentHostingService.getCollection(dir);
                   if (collection != null && collection.getMembers() != null) {
                        foldersIterator = collection.getMembers().iterator();
                   }
              }          
         }
         catch (Exception e) {    
              e.printStackTrace();
              //not a valid collection? file list will be empty and so will the doc
         }
         if (foldersIterator != null) {
              String current = null;
              
              // create a SortedSet using the elements that are going to be added to the XML doc
              SortedSet<Element> sortedFolders = new TreeSet<Element>(new SortElementsForDisplay());
              
              while (foldersIterator.hasNext()) {
                   try {
                        current = (String) foldersIterator.next();
                        ContentCollection myCollection = contentHostingService.getCollection(current);
                        Element element=doc.createElement("Folder");
                        element.setAttribute("path", current);
			 element.setAttribute("url", contentHostingService.getUrl(current));
                        element.setAttribute("name", myCollection.getProperties().getProperty(
                                             myCollection.getProperties().getNamePropDisplayName()));
                        // SAK-27756 Added children count to decide whether to show expand button as we removed nested iteration of files
                        element.setAttribute("childrenCount", myCollection.getMemberCount()+"");
                        // by adding the folders to this collection, they will be sorted for display
                        sortedFolders.add(element);
                   }
                   catch (Exception e) {    
                        //do nothing, we either don't have access to the collction or it's a resource
                   }
              }      
              
              // now append the folderse to the parent document in sorted order
              for (Element folder: sortedFolders) {
                 Node addedFolder = folders.appendChild(folder);
              }

              getFilesOnly(dir, root, doc, type);
         }
    }
     
     
     
     private void getFiles(String dir, Node root, Document doc, String type) {
          Element files=doc.createElement("Files");
          root.appendChild(files);
          
          ContentCollection collection = null;
          
          try {
               collection = contentHostingService.getCollection(dir);
          }
          catch (Exception e) {
               //do nothing, file will be empty and so will doc
          }     
          if (collection != null) {
               Iterator iterator = collection.getMemberResources().iterator();
               
               // create a SortedSet using the elements that are going to be added to the XML doc
               SortedSet<Element> sortedFiles = new TreeSet<Element>(new SortElementsForDisplay());               
          
               while (iterator.hasNext ()) {
                    try {
                         ContentResource current = (ContentResource)iterator.next();

                         String ext = current.getProperties().getProperty(
                                   current.getProperties().getNamePropContentType());
                         
                         if ( ("File".equals(type) && (ext != null) ) || 
                              ("Flash".equals(type) && ext.equalsIgnoreCase("application/x-shockwave-flash") ) ||
                              ("Image".equals(type) && ext.startsWith("image") ) ||
                              ("Media".equals(type) && (ext.startsWith("video") || ext.startsWith("audio") || ext.equalsIgnoreCase("application/x-shockwave-flash")) ) ||
                              "Link".equals(type)) {

                              String id = current.getId();
                             
                              Element element=doc.createElement("File");
                              // displaying the id instead of the display name because the url used
                              // for linking in the FCK editor uses what is returned...
                              element.setAttribute("name", current.getProperties().getProperty(
                                                   current.getProperties().getNamePropDisplayName()));
                              element.setAttribute("url", current.getUrl());
                              
                              if (current.getProperties().getProperty(
                                            current.getProperties().getNamePropContentLength()) != null) {

                                   element.setAttribute("size", "" + current.getProperties()
                                        .getPropertyFormatted(current.getProperties()
                                        .getNamePropContentLength()));
                              }
                              else {
                                   element.setAttribute("size", "0");
                                   
                              }
                              // by adding the files to this collection, they will be sorted for display
                              sortedFiles.add(element);
                         }
                    }
                    catch (ClassCastException e)  {
                         //it's a colleciton not an item
                    }
                    catch (Exception e)  {
                         //do nothing, we don't have access to the item
                    }
               }
               
               // now append the files to the parent document in sorted order
               for (Element file: sortedFiles) {
                  files.appendChild(file);
               }
          }
     }     

     private void getFilesOnly(String dir, Node root, Document doc, String type) {
         Element files=doc.createElement("Files");
         root.appendChild(files);
         
         ContentCollection collection = null;
         List myAssignments = null;
         List myTests = null;
         List myTopics = null;
         String siteId = null;
   	  String[] f = dir.split("/");
   	  siteId = f[2];

         
         
         try {
              collection = contentHostingService.getCollection(dir);
         }
         catch (Exception e) {
              //do nothing, file will be empty and so will doc
         }     
         if (collection != null) {
       	   Iterator iterator = collection.getMemberResources().iterator();
         
              while (iterator.hasNext ()) {
                   try {
                   	 ContentResource current = (ContentResource)iterator.next();

                        String ext = current.getProperties().getProperty(
                                  current.getProperties().getNamePropContentType());
                        
                        if ( ("File".equals(type) && (ext != null) ) || 
                             ("Flash".equals(type) && ext.equalsIgnoreCase("application/x-shockwave-flash") ) ||
                             ("Image".equals(type) && ext.startsWith("image") ) ||
                             "Link".equals(type)) {

                       	 String id = current.getId();
                            
                             Element element=doc.createElement("File");
                             // displaying the id instead of the display name because the url used
                             // for linking in the FCK editor uses what is returned...
                             element.setAttribute("name", current.getProperties().getProperty(
                           		  current.getProperties().getNamePropDisplayName()));
                             element.setAttribute("url", current.getUrl());
                             
                             if (current.getProperties().getProperty(
                                           current.getProperties().getNamePropContentLength()) != null) {

                                  element.setAttribute("size", "" + current.getProperties()
                                       .getPropertyFormatted(current.getProperties()
                                       .getNamePropContentLength()));
                             }
                             else {
                                  element.setAttribute("size", "0");
                                  
                             }
                             files.appendChild(element);
                        }
                   }
                   catch (ClassCastException e)  {
                   	//it's a colleciton not an item
                   }
                   catch (Exception e)  {
                   	//do nothing, we don't have access to the item
                   }
              }     
         }
        
    }
    private void getAssignmentsOnly(String dir, Node root, Document doc, String type, ConnectorHelper ch) {
    	
        List myAssignments = null;
        String siteId = null;
     	String[] f = dir.split("/");
       	siteId = f[2];

	SortedSet<Element> sortedItems = new TreeSet<Element>(new SortElementsForDisplay());
        
        Element assignments=doc.createElement("Assignments");
        root.appendChild(assignments);
        myAssignments = ch.getSiteAssignments(siteId);
        Iterator assignmentsIterator = myAssignments.iterator();
        while(assignmentsIterator.hasNext()){
     	   	String[] thisAssignmentReference = (String[]) assignmentsIterator.next();
     	   	Element element=doc.createElement("Assignment");
     	   	element.setAttribute("name",thisAssignmentReference[0]);
     	   	element.setAttribute("url",serverUrlPrefix + thisAssignmentReference[1]);
     	   	element.setAttribute("size", "0");
     	   	sortedItems.add(element);
        }

	for (Element item: sortedItems) {
		assignments.appendChild(item);
	}
          	
    }
    
    private void getTestsOnly(String dir, Node root, Document doc, String type, ConnectorHelper ch) {
    	
        List myTests = null;
        String siteId = null;
     	String[] f = dir.split("/");
       	siteId = f[2];

	SortedSet<Element> sortedItems = new TreeSet<Element>(new SortElementsForDisplay());

        Element assessments=doc.createElement("Assessments");
        root.appendChild(assessments);
        myTests = ch.getPublishedAssements(siteId);
        Iterator assessmentIterator = myTests.iterator();
        while(assessmentIterator.hasNext()){
      	  String[] thisAssessmentReference = (String[]) assessmentIterator.next();
       	   	Element element=doc.createElement("Assessment");
         	   	element.setAttribute("name",thisAssessmentReference[0]);
         	   	element.setAttribute("url",serverUrlPrefix + thisAssessmentReference[1]);
         	   	element.setAttribute("size", "0");
         	   	sortedItems.add(element);           	  
        }

	for (Element item: sortedItems) {
		assessments.appendChild(item);
	}

    }
    
    private void getOtherEntitiesOnly(String dir, Node root, Document doc, String type, ConnectorHelper ch) {
    	
        List myTests = null;
        String siteId = null;
        String user = sessionManager.getCurrentSessionUserId();
     	String[] f = dir.split("/");
       	siteId = f[2];

       	SortedSet<Element> sortedItems = new TreeSet<Element>(new SortElementsForDisplay());

        Element otherEntities=doc.createElement("OtherEntities");
        
        root.appendChild(otherEntities);
        //Discover other entities available that this class doesn't already know about.
        
        //Get registered provider prefixes
        Set<String> providers = entityBroker.getRegisteredPrefixes();
        
        //Read the additional hidden providers, provide backward compatibily with that old property
        String[] txhiddenProviders = serverConfigurationService.getStrings("textarea.hiddenProviders");
        String[] ebhiddenProviders = serverConfigurationService.getStrings("entity-browser.hiddenProviders");
        //Combine txhiddenProviders, ebhiddenProviders and hiddenProviders
        if (txhiddenProviders != null)
        	Collections.addAll(hiddenProviders,txhiddenProviders);
        if (ebhiddenProviders != null)
        	Collections.addAll(hiddenProviders,ebhiddenProviders);
        
        for (String provider : providers) {
          // Check if this provider is hidden or not
          boolean skip = false;

          for (int i = 0; i < hiddenProviders.size(); i++) {
            if (provider.equals(hiddenProviders.get(i)))
              skip = true;
          }
          if (!skip) {
        	  //Find entities in the provider
        	  List<String> entities =
        			  entityBroker.findEntityRefs(new String[] { provider },
        					  new String[] { "context", "userId" }, new String[] { siteId, user }, true);
        	  if (entities != null && entities.size() > 0) {
        		  Element entityProvider=doc.createElement("EntityProvider");
        		  //Get the title from the local properties file
        		  String title = resourceLoader.getString("entitybrowser." + provider);
        		  if (title == null) {
        			  title = provider;
        		  }
        		  entityProvider.setAttribute("name", title);
        		  entityProvider.setAttribute("provider", provider);
        		  otherEntities.appendChild(entityProvider);
        		  //Does this need the children recursion of the ListProducer?
        		  for (String entity: entities) {
        			  M_log.info(provider);
        			  title = entityBroker.getPropertyValue(entity, "title");
        			  Element element=doc.createElement("EntityItem");
        			  element.setAttribute("url", entityBroker.getEntityURL(entity));
        			  element.setAttribute("name",title);
        			  element.setAttribute("size","0");
        			  entityProvider.appendChild(element);
        		  }
        	  }
          }
        }

        /*
        myTests = ch.getPublishedAssements(siteId);
        Iterator assessmentIterator = myTests.iterator();
        while(assessmentIterator.hasNext()){
      	  String[] thisAssessmentReference = (String[]) assessmentIterator.next();
       	   	Element element=doc.createElement("Assessment");
         	   	element.setAttribute("name",thisAssessmentReference[0]);
         	   	element.setAttribute("url",serverUrlPrefix + thisAssessmentReference[1]);
         	   	element.setAttribute("size", "0");
         	   	sortedItems.add(element);           	  
        }

	for (Element item: sortedItems) {
		assessments.appendChild(item);
	}
	*/

    }

    /**
     * Find the next level of decendent Entities for a given reference and user
     * 
     * @param reference
     * @param user
     * @return List of Entity References
     */
    private List<String> findChildren(String reference, String user) {
      return entityBroker
        .findEntityRefs(new String[] {entityBroker.getPropertyValue(reference, "child_provider")},
                        new String[] {"parentReference", "userId"}, 
                        new String[] {reference, user},
                        true);
    }
    
    private void getForumsAndThreads(String dir, Node root, Document doc, String type, ConnectorHelper ch) {

        String siteId = null;
     	String[] f = dir.split("/");
       	siteId = f[2];
    	
    	
    	Element msgForums=doc.createElement("MsgForums");
    	root.appendChild(msgForums);
    	List theseMsgForums = ch.getForumTopicReferences(siteId);
    	if(theseMsgForums==null){
    		return;
    	}

	SortedSet<Element> sortedForums = new TreeSet<Element>(new SortElementsForDisplay());

    	Iterator msgForumsIterator = theseMsgForums.iterator();
    	while(msgForumsIterator.hasNext()){
    		DecoratedForumInfo thisForumBean = (DecoratedForumInfo) ((EntityData) msgForumsIterator.next()).getData();

    		Element forumElement = doc.createElement("mForum");
    		forumElement.setAttribute("url", serverUrlPrefix + MFORUM_FORUM_PREFIX+String.valueOf(thisForumBean.getForumId()));
    		forumElement.setAttribute("name",thisForumBean.getForumTitle());

		SortedSet<Element> sortedTopics = new TreeSet<Element>(new SortElementsForDisplay());

    		Iterator<DecoratedTopicInfo> topicIterator = thisForumBean.getTopics().iterator();
    		while(topicIterator.hasNext()){
    			DecoratedTopicInfo thisTopicBean = topicIterator.next();

    			Element topicElement = doc.createElement("mTopic");
    			topicElement.setAttribute("url", serverUrlPrefix + MFORUM_TOPIC_PREFIX+String.valueOf(thisTopicBean.getTopicId()));
    			topicElement.setAttribute("name", thisTopicBean.getTopicTitle());

//			SortedSet<Element> sortedMessages = new TreeSet<Element>(new SortElementsForDisplay());
//
//    			Iterator thisMessageIterator = thisTopicBean.getMessages().iterator();
//    			while(thisMessageIterator.hasNext()){
//    				MessageBean thisMessageBean = (MessageBean) thisMessageIterator.next();
//    				Element messageElement = doc.createElement("mMessage");
//    				messageElement.setAttribute("url", serverUrlPrefix + MFORUM_MESSAGE_PREFIX+String.valueOf(thisMessageBean.getMessageId()));
//    				messageElement.setAttribute("name", thisMessageBean.getMessageLabel());
//    				sortedMessages.add(messageElement);
//    			}
//
//                	for (Element item: sortedMessages) {
//        	                topicElement.appendChild(item);
//	                }

    			sortedTopics.add(topicElement);
    		}

	        for (Element item: sortedTopics) {
        	        forumElement.appendChild(item);
        	}

    		sortedForums.add(forumElement);
    	}

	for (Element item: sortedForums) {
		msgForums.appendChild(item);
	}

    }
    
     
     
     
     
     
     private Node createCommonXml(Document doc,String commandStr, String type, String currentPath, String currentUrl ) {
          Element root = doc.createElement("Connector");
          doc.appendChild(root);
          root.setAttribute("command", commandStr);
          root.setAttribute("resourceType", type);
          
          Element element = doc.createElement("CurrentFolder");
          element.setAttribute("path", currentPath);
          element.setAttribute("url", currentUrl);
          root.appendChild(element);
          
          return root;
          
     }

     private String getAltReferenceRoot (String id)  {
          String altRoot = null;
          try {
               altRoot = StringUtil.trimToNull(contentHostingService.getProperties(id)
                    .getProperty(ContentHostingService.PROP_ALTERNATE_REFERENCE));
          }
          catch (Exception e) {
               // do nothing, we either didn't have permission or the id is bogus
          }
          if (altRoot != null && !"/".equals(altRoot) && !"".equals(altRoot)) {
               if (!altRoot.startsWith(Entity.SEPARATOR))
                    altRoot = Entity.SEPARATOR + altRoot;
               if (altRoot.endsWith(Entity.SEPARATOR))
                    altRoot = altRoot.substring(0, altRoot.length() - Entity.SEPARATOR.length());
               return altRoot;
          }
          else
               return null;
     }

     private ContentResource bypassAddAttachment(HttpServletRequest request, String fileName, String mimeType, byte[] bytes, InputStream requestStream, ResourceProperties props) throws Exception {
    	 try {
    		 
             securityService.pushAdvisor(contentNewAdvisor);
	         String path = request.getPathInfo();
			 String resourceId = Validator.escapeResourceName(fileName);
			 String siteId = "";
			 if(path.contains("/user/")){
				 siteId = siteService.getSite("~" + path.replaceAll("\\/user\\/(.*)\\/", "$1")).getId();
			 } else {
				 siteId = siteService.getSite(path.replaceAll("\\/group\\/(.*)\\/", "$1")).getId();
}
			 String toolName = "fckeditor";
	    	 
             if (bytes != null) {
            	 return contentHostingService.addAttachmentResource(resourceId, siteId, toolName, mimeType, new ByteArrayInputStream(bytes), props);
             }
             else if (requestStream != null) {
            	 return contentHostingService.addAttachmentResource(resourceId, siteId, toolName, mimeType, requestStream, props);
             }
			 
    	 } catch (Exception ex) {
    		 throw ex;
    	 } finally {
             securityService.popAdvisor(contentNewAdvisor);
    	 }
    	 return null;
     }
}<|MERGE_RESOLUTION|>--- conflicted
+++ resolved
@@ -51,11 +51,8 @@
 
 import org.apache.commons.fileupload.DiskFileUpload;
 import org.apache.commons.fileupload.FileItem;
-<<<<<<< HEAD
 import org.apache.commons.fileupload.disk.DiskFileItemFactory;
 import org.apache.commons.fileupload.servlet.ServletFileUpload;
-=======
->>>>>>> e02a994c
 import org.apache.commons.logging.Log;
 import org.apache.commons.logging.LogFactory;
 import org.apache.commons.codec.binary.Base64;
@@ -116,10 +113,7 @@
 public class FCKConnectorServlet extends HttpServlet {
 
 	 private static Log M_log = LogFactory.getLog(FCKConnectorServlet.class);
-<<<<<<< HEAD
-
-=======
->>>>>>> e02a994c
+
      private static final long serialVersionUID = 1L;
 
      private static final String MFORUM_FORUM_PREFIX = "/direct/forum/";
@@ -140,17 +134,11 @@
      private SecurityService securityService = null;
      private SessionManager sessionManager = null;
      private NotificationService notificationService = null;
-<<<<<<< HEAD
      private SiteService siteService = null;
      private SecurityAdvisor contentNewAdvisor = null;
-
-	 private ResourceLoader resourceBundle;
-=======
      private EntityBroker entityBroker;
      private ServerConfigurationService serverConfigurationService = null;
      private ResourceLoader resourceLoader = null;
-
->>>>>>> e02a994c
 
      /**
       * Injects dependencies using the ComponentManager cover.
@@ -183,13 +171,22 @@
           if (notificationService == null) {
                notificationService = (NotificationService) inject("org.sakaiproject.event.api.NotificationService");
           }
-<<<<<<< HEAD
           if (siteService == null) {
               siteService = (SiteService) inject("org.sakaiproject.site.api.SiteService");
-     }
-
-          if (resourceBundle == null) {
-        	  resourceBundle = new ResourceLoader("org.sakaiproject.connector.fck.Messages");
+          if (entityBroker == null) {
+        	   entityBroker = (EntityBroker) inject("org.sakaiproject.entitybroker.EntityBroker");
+          }
+          if (serverConfigurationService == null) {
+        	  serverConfigurationService = (ServerConfigurationService) inject("org.sakaiproject.component.api.ServerConfigurationService");
+          }
+
+          //Default providers to exclude, add addition with the property textarea.hiddenProviders if needed 
+//          hiddenProviders = Array.asList("");
+          hiddenProviders = Arrays.asList("assignment","sam_pub","forum","forum_topic","topic");
+     }
+
+          if (resourceLoader == null) {
+        	  resourceLoader = new ResourceLoader("org.sakaiproject.connector.fck.Messages");
           }
           if (contentNewAdvisor == null) {
         	  contentNewAdvisor = new SecurityAdvisor(){
@@ -206,21 +203,6 @@
         			}
         	  };
           }
-=======
-          if (entityBroker == null) {
-        	   entityBroker = (EntityBroker) inject("org.sakaiproject.entitybroker.EntityBroker");
-          }
-          if (serverConfigurationService == null) {
-        	  serverConfigurationService = (ServerConfigurationService) inject("org.sakaiproject.component.api.ServerConfigurationService");
-          }
-          if (resourceLoader == null) {
-        	  resourceLoader = new ResourceLoader("fckconnector");
-          }
-
-          //Default providers to exclude, add addition with the property textarea.hiddenProviders if needed 
-//          hiddenProviders = Array.asList("");
-          hiddenProviders = Arrays.asList("assignment","sam_pub","forum","forum_topic","topic");
->>>>>>> e02a994c
      }
 
      public void init() throws ServletException {
@@ -654,8 +636,8 @@
         				  element.setAttribute("url", current);
         				  String collectionName =  myCollection.getProperties().getProperty(myCollection.getProperties().getNamePropDisplayName());
         				  if (current.contains("/meleteDocs/")) {
-        					  if (resourceBundle != null)
-        						  collectionName =  resourceBundle.getString("melete_collectionname");
+        					  if (resourceLoader != null)
+        						  collectionName =  resourceLoader.getString("melete_collectionname");
         					  else
         						  collectionName = "Melete Files";
         				  }
