--- conflicted
+++ resolved
@@ -1,1108 +1,1073 @@
-## version: $Id:  $
-<!-- sakai_resources_list.vm, use with org.sakaiproject.content.tool.ResourcesAction.java -->
-<!-- this is the new list template, which uses the resources type registry -->
-<style type="text/css">
-</style>
-<<<<<<< HEAD
-<![endif]><![endif]-->
-
-
-=======
->>>>>>> 67baf29a
-<script type="text/javascript" src="/library/js/jquery/jquery-1.9.1.min.js">
-<!-- // -->
-</script>
-
-<script type="text/javascript" src="http://netdna.bootstrapcdn.com/bootstrap/3.1.0/js/bootstrap.min.js">
-<!-- // -->
-</script>
-<link rel="stylesheet" href="/sakai-content-tool/css/content.css" />
-<link rel="stylesheet" href="http://netdna.bootstrapcdn.com/bootstrap/3.1.0/css/bootstrap.min.css" />
-<script type="text/javascript" src="/sakai-content-tool/js/content.js">
-<!-- // -->
-</script>
-
-
-<script type="text/javascript">
-    var jsLang = {
-        item:'$clang.getString('list.nav.item')',
-        items:'$clang.getString('list.nav.items')',
-        error:'$clang.getString('list.nav.error')'
-    }
-    
-$(document).ready(function() {
-
-<<<<<<< HEAD
-
-	})
-</script>
-
-<script type="text/javascript" src="http://netdna.bootstrapcdn.com/bootstrap/3.1.0/js/bootstrap.min.js">
-<!-- // -->
-</script>
-<link rel="stylesheet" href="http://netdna.bootstrapcdn.com/bootstrap/3.1.0/css/bootstrap.min.css" />
-<link rel="stylesheet" href="/sakai-content-tool/css/content.css" />
-<script type="text/javascript" src="/sakai-content-tool/js/content.js">
-<!-- // -->
-</script>
-
-<script src="/sakai-content-tool/js/jstree/dist/jstree.min.js"></script>
-<link rel="stylesheet" href="/sakai-content-tool/js/jstree/dist/themes/default/style.min.css" />
-
-
-
-=======
-	})
-</script>
-
->>>>>>> 67baf29a
-#set($num = 0)
-<div class="portletBody specialLink">
-	#set($itemsOnLine = 0)
-	#if ($atHome && $atHome == $TRUE)
-			<ul class="navIntraTool actionToolBar">
-				<li class="firstToolBarItem"><span class="current">$tlang.getString("list.site")</span></li>
-				#if($canReviseAny)
-					## view restore deleted resources area if the user has revise permission
-					<li><span><a href="#toolLinkParam("ResourcesAction" "doViewTrash" "siteId=$validator.escapeUrl(${site.id})")" title="$clang.getString('trash')">$clang.getString("trash")</a></span></li>
-				#end
-				#if($showDropboxMultipleFoldersUpload)
-				<li><span><a href="#toolLinkParam("ResourcesAction" "doDropboxMultipleFoldersUpload" "siteId=$validator.escapeUrl(${site.id})")" title="$tlang.getString("multiple.file.upload")">$tlang.getString("multiple.file.upload")</a></span></li>
-				#end
-				#if($showWebdavLink)
-				<li><span><a href="#toolLink("ResourcesAction" "doShow_webdav")" title="$tlang.getString('dav.webdav')">$tlang.getString("dav.webdav")</a></span></li>
-				#end
-				#if($showPermissions)
-				<li><span><a href="#toolLinkParam("ResourcesAction" "doPermissions" "collectionId=$validator.escapeUrl(${site.id})")" title="$clang.getString('list.sPerm')">$clang.getString("list.sPerm")</a></span></li>
-				#end
-				#if($showOptions)
-				<li><span><a href="#toolLinkParam("ResourcesAction" "doOptions" "siteId=$validator.escapeUrl(${site.id})")" title="$clang.getString('list.options')">$clang.getString("list.options")</a></span></li>
-				#end
-				#if($showDropboxOptions)
-				<li><span><a href="#toolLinkParam("ResourcesAction" "doDropboxOptions" "siteId=$validator.escapeUrl(${site.id})")" title="$clang.getString('list.options')">$clang.getString("list.options")</a></span></li>
-				#end
-				#if($showQuota)
-				<li><span><a href="#toolLinkParam("ResourcesAction" "doShowQuota" "siteId=$validator.escapeUrl(${site.id})")" title="$clang.getString('list.quota')">$clang.getString("list.quota")</a></span></li>
-				#end
-			</ul>
-	#end 
-	#if ($alertMessage)
-                 <br /><div class="messageValidation">$alertMessage</div><div class="clear"></div>
-	#end
-	## display print success message
-	#if ($content_print_status_success)
-		<br /><div id="messageSuccessHolder" class="messageSuccess" style="display:block">$!content_print_message</div>
-	#end
-	## display print failure message
-	#if ($content_print_status_failure)
-		<br /><div id="messageSuccessHolder" class="messageError" style="display:block">$!content_print_message</div>
-	#end
-<<<<<<< HEAD
-
-=======
-    
->>>>>>> 67baf29a
-	<form name="showForm" id="showForm" action="#toolForm("ResourcesAction")" method="post">
-		## hidden fields for print url
-		#if ($!content_print_result_url && $!content_print_result_url_title)
-			<input type="hidden" value="$content_print_result_url" id="content_print_result_url" />
-			<input type="hidden" value="$content_print_result_url_title" id="content_print_result_url_title" />
-		#end
-		<input type="hidden" name="source" id="source" value="0" />
-		<input type="hidden" name="collectionId" id="collectionId" value="$validator.escapeHtml($collectionId)" />
-		<input type="hidden" name="navRoot" id="navRoot" value="" />
-		<input type="hidden" name="criteria" id="criteria" value="title" />
-		<input type="hidden" name="sakai_action" id="sakai_action" value="" />
-		<input type="hidden" name="rt_action" id="rt_action" value="" />
-		<input type="hidden" name="selectedItemId" id="selectedItemId" value="" />
-		######################  Page Title / Breadcrumbs  ##############
-		<div class ="breadCrumb specialLink">
-			<h3>
-           <div class="btn-group dropdown keep-open">
-                #if (!$dropboxMode)
-                  <button id="navigate" type="button" class="btn btn-primary btn-sm" data-toggle="dropdown">
-                    $clang.getString('list.nav.button.title')<span class="caret"></span>
-                  </button>
-                  <div id="navigatePanel" class="dropdown-menu" role="menu">
-                      <div class="navigatePanelControls">
-                        <div class="btn-group"><button id="navigatePanelInnerCollapse" class="btn btn-default btn-sm" title="$clang.getString('collapseall')"><span class="glyphicon glyphicon-minus"></span><span class="sr-only">$clang.getString('collapseall')</span></button> 
-                        <button id="navigatePanelInnerExpand" class="btn btn-default btn-sm" onclick="$('#navigatePanelInner').jstree('open_all')" title="$slang.getString('label.expand.all')"><span class="glyphicon glyphicon-plus"></span><span class="sr-only">$slang.getString('label.expand.all')</span></button></div>
-                        <label for="navigatePanelSearch" class="sr-only">$clang.getString('list.nav.search')</label><input type="text" id="navigatePanelSearch"/>
-                        <p class="close">&times;</p>
-                      </div>
-                        <div id="navigatePanelInner"><div id="spinner" style="display:none"></div></div> 
-                  </div>
-                #end
-				#foreach ($item in $collectionPath)
-					#set($qid=$item.id.replaceAll("'","\\'").replaceAll("\"", "&quot;"))
-					#if($item.isLast())
-                        <button class="btn btn-default btn-sm" disabled="disabled" style="margin-left:-1px">
-						  <span class="glyphicon glyphicon-folder-open" style="color:#777"></span>&nbsp;&nbsp; $validator.escapeHtml("$item.name")
-                        </button>
-                        #*
-						#if($upOneLevel)
-							<button class="btn btn-default btn-sm"
-								onclick="javascript:document.getElementById('sakai_action').value='doNavigate';document.getElementById('collectionId').value='$upOneLevel.id';document.getElementById('navRoot').value='$upOneLevel.root';document.getElementById('showForm').submit();"
-								title= "$tlang.getString('sh.one')" style="color:#888">
-							##<a href="#toolLinkParam("ResourcesAction" "doNavigate" "collectionId=$validator.escapeUrl($upOneLevel.id)&navRoot=$validator.escapeUrl($upOneLevel.root)")" title= "$tlang.getString('sh.one')">
-								<span class="sr-only">$tlang.getString('sh.one')</span>&nbsp;<span class="glyphicon glyphicon-arrow-up"></span>&nbsp;<span class="glyphicon glyphicon-folder-close"></span>&nbsp;
-							</button>
-						#end
-                        *#
-					#elseif($item.canRead())
-						<button class="btn btn-default btn-sm" style="margin-left:-1px"
-							onclick="javascript:document.getElementById('sakai_action').value='doNavigate';document.getElementById('collectionId').value='$qid';document.getElementById('navRoot').value='$item.root';document.getElementById('showForm').submit();"
-							title= "$tlang.getString('sh.go')">
-							<span class="glyphicon glyphicon-folder-open" style="color:#777"></span>&nbsp;&nbsp;$validator.escapeHtml("$item.name")
-						</button>
-						#set($upOneLevel = $item)
-					#else
-                    <button class="btn btn-default btn-sm" disabled="disabled"  style="margin-left:-1px">
-						$validator.escapeHtml("$item.name")
-                    </button>
-					#end
-				#end
-                </div>
-			</h3>
-		</div>	
-		#if($showDropboxGroupFilter)
-		<div>	
-		    <span class="instruction">
-                $tlang.getString("grp.view"): 
-            </span> 
-            <select name="dropboxGroupFilter_groupId" id="dropboxGroupFilter_groupId" onchange="javascript:document.getElementById('sakai_action').value='doSetDropboxGroupIdFilter';document.getElementById('showForm').submit();">
-                <option value=""#if($!dropboxGroupFilter_groupId || $dropboxGroupFilter_groupId.equals("")) selected="selected"#end>$tlang.getString("grp.all")</option>
-                #foreach($group in $dropboxGroupFilter_groups)
-                    <option value="$group.getId()"#if($group.getId().equals($dropboxGroupFilter_groupId)) selected="selected"#end>$group.getTitle()</option>
-                #end
-            </select>
-        </div>
-        #end		
-        ## SAK-23350
-        #if ($dropboxMode)
-            <p><small class="muted">$tlang.getString("dropbox.privacy.note")</small></p>
-        #end
-        <div class="">
-		#if($listActions || $showHotDropboxWidget)
-				<div class="pull-left btn-group-sm">
-					#if($listActions)
-							#set ($itemsOnLine = 0)
-							#foreach($key in $listActions.keySet())
-								#set($action = $listActions.get("$key"))
-								<button class="btn btn-default" id="${action.id}-button"
-									onclick="javascript:document.getElementById('sakai_action').value='doMultiItemDispatch';document.getElementById('rt_action').value='$action.id';document.getElementById('showForm').submit();"
-									disabled="disabled" >$!action.label
-                                </button>
-							#end
-
-                            ####### begin SAK-23304, add Show and Hide
-                            ####### Show/Hide can not be part of listActions because it was not a multipleItemAction for an item.
-                            ####### listActions are a list of multipleItemAction that you can do on individual resource/collection items.
-                            #if (!$dropboxMode)
-                                #if($canShowHide)
-                                        <button class="btn btn-default" id="show-button" type="button"
-                                            onclick="javascript:document.getElementById('sakai_action').value='doMultiItemDispatch';document.getElementById('rt_action').value='show';document.getElementById('showForm').submit();"
-                                            disabled="disabled">$tlang.getString('avail.show')
-                                        </button>
-                                        <button class="btn btn-default" id="hide-button" type="button"
-                                            onclick="javascript:document.getElementById('sakai_action').value='doMultiItemDispatch';document.getElementById('rt_action').value='hide';document.getElementById('showForm').submit();"
-                                            disabled="disabled">$tlang.getString('avail.hide')
-                                        </button>
-                                #end
-                             #end
-                             ####### end SAK-23304, add Show and Hide
-
-					#end
-				</div>
-
-		#end
-        <div class="btn-group pull-right btn-group-sm">
-            #if($showHotDropboxWidget)
-                <div class="pull-left">
-                    <div class="muted pull-left" style="padding-top:5px">
-                        $clang.getString("dropbox_highlight")
-                    </div>
-                    <div class="col-xs-3">
-                        <select class="form-control" name="dropboxHighlight" id="dropboxHighlight" onchange="javascript:document.getElementById('sakai_action').value='doSetHotDropbox';document.getElementById('showForm').submit();">
-                            <option value="1"#if("$!dropboxHighlight" == "1") selected="selected"#end>$clang.getString("sh.1day")</option>
-                            <option value="2"#if("$!dropboxHighlight" == "2") selected="selected"#end>$clang.getString("sh.2day")</option>
-                            <option value="3"#if("$!dropboxHighlight" == "3") selected="selected"#end>$clang.getString("sh.3day")</option>
-                            <option value="7"#if("$!dropboxHighlight" == "7") selected="selected"#end>$clang.getString("sh.1week")</option>
-                        </select>
-                    </div>
-                </div>
-            #end
-
-            <button type="button" class="btn btn-default dropdown-toggle" data-toggle="dropdown">
-              $clang.getString('list.cols.columns')
-              <span class="caret"></span>
-            </button>
-            <ul class="dropdown-menu" id="columnTog">
-              <li class="dropdown-header"><span>$clang.getString('list.cols.columns.inst')</span></li>
-              <li class="dropdown-header"><span id="accessTog"><input type="checkbox" id="accessCol" checked="checked" /><label for="accessCol">&nbsp;&nbsp;Access</label></span></li>
-              <li class="dropdown-header"><span id="creatorTog"><input type="checkbox" id="creatorCol" checked="checked" /><label for ="creatorCol">&nbsp;&nbsp;Created by</label></span></li>
-              <li class="dropdown-header"><span id="modifiedTog"><input type="checkbox" id="modifiedCol" checked="checked"/><label for="modifiedCol">&nbsp;&nbsp;Modified</label></span></li>
-              <li class="dropdown-header"><span id="sizeTog"><input type="checkbox" id="sizeCol" checked="checked"/><label for="sizeCol">&nbsp;&nbsp;Size</label></span></li>
-              <li class="dropdown-header"><button class="btn btn-primary  btn-sm btn-block" id="saveCols">Save</button></li>
-            </ul>
-        </div>
-</div>
-    <div id="userId" style="display: none;">$userId</div>
-
-		######################  Heirarchical list of resource folders/items  ##############
-		<table class="table table-striped  table-hover" cellspacing="0" border="0"  summary="$clang.getString("sh.listsum")">
-			######################  Column labels, sort controls, expand/collapse all  ##############
-			<caption class="skip"  style="display:none">$clang.getString("sh.listcap")</caption>
-			<tr>
-				<th id="expansion" class="attach">
-					#if ($expandallflag && "$expandallflag" == "$TRUE")
-						<a href="javascript:document.getElementById('sakai_action').value='doUnexpandall';document.getElementById('collectionId').value='$collectionId';document.getElementById('showForm').submit();"
-							title= "$clang.getString('collapseall')">
-							<img src = "#imageLink("sakai/collapse-expand.gif")" border="0" title="$clang.getString('collapseall')" alt="$clang.getString('collapseall')" hspace="0" />
-						</a>								 
-					#else
-						<a href="javascript:document.getElementById('sakai_action').value='doExpandall';document.getElementById('collectionId').value='$collectionId';document.getElementById('showForm').submit();"
-							title= "$slang.getString('label.expand.all')">
-							<img src = "#imageLink("sakai/expand-collapse.gif")" border="0" title="$slang.getString('label.expand.all')" alt="$slang.getString('label.expand.all')" hspace="0" />
-						</a>								 
-					#end
-				</th>
-				<th id="checkboxes" class="attach">
-						<input type="checkbox" name="selectall" id="selectall" disabled="disabled" title="$clang.getString("list.select")"
-						onclick="javascript:toggleSelectAll(this, 'selectedMembers'); adjustShowHideCount(this)" value="" /><label for="selectall" class="skip">$clang.getString("list.select")</label>
-
-				</th>
-				<th id="title">
-					<a href="javascript:document.getElementById('sakai_action').value='doSort';document.getElementById('collectionId').value='$collectionId';document.getElementById('criteria').value='title';document.getElementById('showForm').submit();"
-						title= "$clang.getString('sh.sorttit')">
-						$clang.getString("gen.title1")
-						#if ($currentSortedBy.equals($resourceProperties.NamePropDisplayName)) 
-							#if ($currentSortAsc.equals("true")) 
-								<img src = "#imageLink("sakai/sortascending.gif")" border="0" title ="$clang.getString('sh.sorttitas')" alt ="$clang.getString('sh.sorttitas')" /> 
-							#else 
-								<img src = "#imageLink("sakai/sortdescending.gif")" border="0" title ="$clang.getString('sh.sorttitdesc')" alt ="$clang.getString('sh.sorttitdesc')" /> 
-							#end 
-						#end 
-					</a>
-				</th>
-				<th id="actions1" class="attach">
-					##$tlang.getString("gen.actions")
-				</th>
-				<th id="actions2" class="actions2">
-					##$tlang.getString("gen.actions")
-				</th>
-				<th id="access" class="access">
-					$clang.getString("gen.access")
-				</th>
-				<th id="creator" class="creator">
-					<a href="javascript:document.getElementById('sakai_action').value='doSort';document.getElementById('collectionId').value='$collectionId';document.getElementById('criteria').value='created by';document.getElementById('showForm').submit();"
-						title= "$clang.getString('sh.sortaut')">
-						$clang.getString("gen.created")
-						#if ($currentSortedBy.equals($resourceProperties.NamePropCreator)) 
-							#if ($currentSortAsc.equals("true")) 
-								<img src = "#imageLink("sakai/sortascending.gif")" border="0"  title ="$clang.getString('sh.sortautas')"  alt ="$clang.getString('sh.sortautas')" /> 
-							#else 
-								<img src = "#imageLink("sakai/sortdescending.gif")" border="0" title ="$clang.getString('sh.sortautdesc')"  alt ="$clang.getString('sh.sortautdesc')" /> 
-							#end 
-						#end 
-					</a>
-				</th>
-				<th id="modified" class="modified">
-					<a href="javascript:document.getElementById('sakai_action').value='doSort';document.getElementById('collectionId').value='$collectionId';document.getElementById('criteria').value='last modified';document.getElementById('showForm').submit();"
-						title= "$clang.getString('sh.sortdate')">
-						$clang.getString("gen.last1")
-						#if ($currentSortedBy.equals($resourceProperties.NamePropModifiedDate)) 
-							#if ($currentSortAsc.equals("true")) 
-								<img src = "#imageLink("sakai/sortascending.gif")" border="0"  title ="$clang.getString('sh.sortdateas')"  alt ="$clang.getString('sh.sortdateas')" /> 
-							#else 
-								<img src = "#imageLink("sakai/sortdescending.gif")" border="0" title ="$clang.getString('sh.sortdatedesc')"  alt ="$clang.getString('sh.sortdatedesc')" /> 
-							#end 
-						#end 
-					</a>
-				</th>
-				<th id="size" class="size">
-					<a href="javascript:document.getElementById('sakai_action').value='doSort';document.getElementById('collectionId').value='$collectionId';document.getElementById('criteria').value='size';document.getElementById('showForm').submit();"
-						title= "$clang.getString('sh.sortsize')">
-						$clang.getString("gen.size")
-						#if ($currentSortedBy.equals($resourceProperties.NamePropContentLength)) 
-							#if ($currentSortAsc.equals("true")) 
-								<img src = "#imageLink("sakai/sortascending.gif")" border="0"  title ="$clang.getString('sh.sortsizeas')"  alt ="$clang.getString('sh.sortsizeas')" /> 
-							#else 
-								<img src = "#imageLink("sakai/sortdescending.gif")" border="0" title ="$clang.getString('sh.sortsizedesc')"  alt ="$clang.getString('sh.sortsizedesc')" /> 
-							#end 
-						#end 
-					</a>
-				</th>
-			</tr>
-			#set ($addCount=20000)
-			#set ($actionCount=10000)
-			#set($itemcount = 0)
-			#set ($unit ="em")
-			#foreach($item in $site)
-				#set($qid=$item.id.replaceAll("'","\\'").replaceAll("\"", "&quot;"))
-				#set($dqid=$item.id.replaceAll("\"", "&quot;"))
-				#if(!$dropboxGroupFiltered || ($item.isDropbox() && $dropboxGroupFilter_groupUsers.contains($item.DropboxOwner)) )
-				#set($itemcount = $itemcount + 1)
-				#set ($addCount=($addCount - 1))
-				#set ($actionCount=($actionCount - 1))
-				
-				#set ($width = "$!{item.depth}$unit")
-				#if ($item.depth==0)	
-					#set ($margin="margin-left:0")
-				#else
-					#set ($margin="margin-left:2em")
-					#set ($marginAction="margin-left:4.7em")
-				#end
-				#if ($item.depth > 3)
-					#set($headerDepth = 6)
-				#else
-					#set($headerDepth = $item.depth + 3)
-				#end
-				############################### Show top level folder #################
-				<tr
-					#if ($itemcount % 2==0)
-						class="odd#if($item.isSelectedForCopy()) selectedCopy#end#if($item.isSelectedForMove()) selectedMove#end#if(!$item.isAvailable()) inactive#end"
-					#else
-						class="even#if($item.isSelectedForCopy()) selectedCopy#end#if($item.isSelectedForMove()) selectedMove#end#if(!$item.isAvailable()) inactive#end"
-					#end>
-					#set ($num=$num + 1)
-					<td headers="expansion attach">
-					</td>
-					<td headers="checkboxes attach">
-						#if($item.depth > 0 && $item.hasMultipleItemActions())
-							<input type="checkbox" name="selectedMembers" id="list$num" 
-									#if($selectedItems.contains($item.id))checked="checked"#end
-									onclick="#foreach($key in $item.multipleItemActions.keySet())adjustCount(this, '$key');#end;adjustShowHideCount(this)"
- 									value="$dqid" /><label for="list$num" class="skip">$clang.getString("att.select"): $validator.escapeHtml($item.name)</label>
-							#foreach($key in $item.multipleItemActions.keySet())$counter.increment("$key") $counter.increment("selectall")#if($selectedItems.contains($item.id))$counter.increment("${key}selected")#end#end
-							<input type="hidden" name="itemHidden" id="itemHidden" value="$item.hidden" />
-							<input type="hidden" name="itemCanRevise" id="itemCanRevise" value="$item.canRevise" />
-						#end
-					</td>
-					<td headers="title" style="text-indent:$width" class="specialLink title">
-					#if($item.isHot("$!dropboxHighlight")) #set($iconDecor="recentItem") #set($newNote="new") #else  #set($iconDecor="nil")  #set($newNote="")#end 
-						<h$headerDepth> 
-							#if ($item.canRead())
-								#if($item.isCollection())
-									<span class="skip">$newNote</span><span class="$iconDecor">
-									#if($item.isEmpty() || $item.isTooBig() || $item.depth < 1 || $item.isTooBigNav())
-										<img src="#imageLink($item.iconLocation)" border= "0" alt="$item.hoverText" hspace="0" /></span>
-									#else
-										<a href="#"
-											#if($item.isExpanded())
-												onclick="javascript:document.getElementById('sakai_action').value='doCollapse_collection';document.getElementById('collectionId').value='$qid';document.getElementById('showForm').submit();"
-											#else
-												onclick="javascript:document.getElementById('sakai_action').value='doExpand_collection';document.getElementById('collectionId').value='$qid';document.getElementById('showForm').submit();"
-											#end
-											title= "$item.expandLabel"><img src="#imageLink($item.expandIconLocation)" border= "0" alt="$item.expandLabel"  /></a></span>
-									#end
-									
-								#else
-									#if ($item.hasCopyrightAlert())
-										## if there is a copyright alert, show the alert page first
-										<a href="#" 
-											title="$tlang.getString('gen.copycomf') $tlang.getString('gen.type'): $item.hoverText  [$tlang.getString('gen.newwin')]"	
-											onclick="openCopyrightWindow('${item.accessUrl}','copyrightAlertWindow','scrollbars=yes,menubar=yes,height=600,width=800,resizable=yes,toolbar=yes,location=yes,status=yes');return false"
-										>
-									#else
-										<a href="${item.accessUrl}" target="${item.target}">
-									#end
-										<img src="#imageLink($item.iconLocation)" border= "0" alt="$item.hoverText" hspace="0" />
-									</a>
-								#end
-								#if($item.isLocked())
- 									<img src = "#imageLink("sakai/lock.gif")" border="0"  alt="$tlang.getString('locked')" />
-								#end
-								#if ($item.hasCopyrightAlert())
-									## if there is a copyright alert, show the alert page first
-									<a href="#" 
-										title="$tlang.getString('gen.copycomf') $item.hoverText [$tlang.getString('gen.newwin')]"
-										onclick="openCopyrightWindow('${item.accessUrl}','copyrightAlertWindow','scrollbars=yes,menubar=yes,height=600,width=800,resizable=yes,toolbar=yes,location=yes,status=yes');return false;">
-										$validator.escapeHtml($item.name)
-									</a>
-									&#169;
-								#elseif($item.isCollection())
-    								#if($item.isTooBigNav())
-										$validator.escapeHtml($item.name)
-									#else
-										<a href="#"
-    										onclick="javascript:document.getElementById('sakai_action').value='doNavigate';document.getElementById('collectionId').value='$qid';document.getElementById('navRoot').value='$validator.escapeUrl($item.root)';document.getElementById('showForm').submit();"
-    										title= "$item.hoverText">
-    										$validator.escapeHtml(${item.name})
-    									</a>
-									#end	
-								#else
-									#if($item.isTooBigNav())
-										$validator.escapeHtml($item.name)
-									#else
-										<a href="$item.accessUrl" target="$item.target" title="$item.hoverText">
-    										$validator.escapeHtml($item.name)
-    									</a>
-									#end
-								#end
-							#else
-								 <img src="#imageLink($item.iconLocation)" border="0" alt ="$item.hoverText" hspace="0" />
-								#if($item.isLocked())
- 									<img src = "#imageLink("sakai/lock.gif")" border="0"  alt="$tlang.getString('locked')" />
-								#end
-								$validator.escapeHtml($item.name)
-								#if ($item.hasCopyrightAlert())
-									&#169;
-								#end
-							#end
-							#if ($item.description !="" && $item.description) <a class="toggleDescription" href="#" title="$tlang.getString("list.description.link")"> <img src="#imageLink("/silk/information.png")" alt="$tlang.getString("list.description.link")"/></a><div role="alertdialog" aria-hidden="true" class="descPanel" style="display:none;border:2px solid #ccc;height:auto;background:#fff;padding:3px;position:absolute;top:-1000px;left:-1000px;z-index:100000;width:25%"><div class="descriptionClose" style="text-align:right;padding:2px;">x</div>$validator.escapeHtml($item.description)</div>#end
-						</h$headerDepth>	
-					</td>
-					<td headers="actions1"  style="white-space:nowrap;vertical-align:middle"  class="attach">
-						#if($item.pasteActions && !$item.pasteActions.isEmpty())
-							#set ($itemsOnLine = 0)
-							#foreach($action in $item.pasteActions)
-								#if($itemsOnLine > 0)|#end
-								<a class=" highlightlink" title="$labeler.getLabel($action) $tlang.getString("paste.here")" href="javascript:document.getElementById('selectedItemId').value='$qid';document.getElementById('rt_action').value='${action.typeId}${ACTION_DELIMITER}$action.id';document.getElementById('sakai_action').value='doDispatchAction';submitform('showForm');"><img src = "#imageLink("silk/page_paste.gif")" border="0"  alt="$labeler.getLabel($action)"/></a> 
-								#set ($itemsOnLine = $itemsOnLine + 1)
-							#end
-						#end
-					</td>
-					
-					
-					<td headers="actions2" class="attach actions2">
-                        <div class="btn-group">
-                            <button type="button" class="btn btn-default dropdown-toggle  btn-xs" data-toggle="dropdown">
-                                <span class="caret"></span>
-                            </button>
-                            <ul class="dropdown-menu row">
-                                #if($item.addActions && !$item.addActions.isEmpty())
-                                    <li role="presentation" class="dropdown-header">Add</li>
-                                    <li class="divider"></li>
-                                    #foreach($action in $item.addActions)
-                                        <li><a role="menuitem" tabindex="-1" style="width:auto" href="javascript:document.getElementById('selectedItemId').value='$qid';document.getElementById('rt_action').value='${action.typeId}${ACTION_DELIMITER}$action.id';document.getElementById('sakai_action').value='doDispatchAction';submitform('showForm');">$labeler.getLabel($action)</a></li>
-                                    #end
-                                #end
-                                #if($item.addActions && !$item.addActions.isEmpty() && $item.otherActions && !$item.otherActions.isEmpty())
-                                    <li class="divider"></li>
-                                #end
-                                #if($item.otherActions && !$item.otherActions.isEmpty())
-                                    <li role="presentation" class="dropdown-header">Actions</li>
-                                    <li class="divider"></li>
-                                    #foreach($action in $item.otherActions)
-                                    <li>
-                                        <a role="menuitem" tabindex="-1" style="width:auto" href="javascript:document.getElementById('selectedItemId').value='$qid';document.getElementById('rt_action').value='${action.typeId}${ACTION_DELIMITER}$action.id';document.getElementById('sakai_action').value='doDispatchAction';submitform('showForm');">
-                                            $labeler.getLabel($action)
-                                        </a>
-                                    </li>
-                                    #end
-                                #end
-                            </ul>
-                        </div>
-					</td>
-					#if($item.depth > 0)
-						<td headers="access" class="access" title="$item.effectiveGroupsLabel">
-							#if($item.isPubviewInherited() || $item.isPubview())
-								$tlang.getString("access.public")
-							#elseif($item.isDropbox())
-								$tlang.getString("access.dropbox")
-							#elseif($item.effectiveAccess == $GROUP_ACCESS)
-								$tlang.getString("access.group")
-							#else
-								$tlang.getString("access.site")
-							#end
-						</td>
-						<td headers="creator" class="creator">
-							$validator.escapeHtml($item.createdBy)
-						</td>
-						<td headers="modified" class="modified">
-							$item.ModifiedTime
-						</td>
-						<td headers="size" class="size">
-							$item.size
-						</td>
-					#else
-                        <td class="access">
-                        </td>
-                        <td class="creator">
-                        </td>
-                        <td class="modified">
-                        </td>
-                        <td class="size">
-                        </td>						
-
-					#end
-				</tr>
-				#end ## if !$dropboxGroupFiltered || ($item.isDropbox() && $dropboxGroupFilter_groupUsers.contains($item.DropboxOwner)) 
-			#end ## foreach $item in $this_site
-		
-			############################################# Begin "Other sites" section
-			#if ("$!atHome" == "$!TRUE")
-			#if($allowed_to_see_other_sites)
-				#if("$!show_other_sites" == "true")
-					<tr>
-						<td colspan="12">
-						<h3>
-							<a href="javascript:document.getElementById('sakai_action').value='doHideOtherSites';document.getElementById('showForm').submit();"
-								title= "$clang.getString('list.copycontent')">
-								<img src="#imageLink("sakai/collapse.gif")" alt="$clang.getString('list.copycontent')" border="0" align="top" />
-								$validator.escapeHtml("$clang.getString('list.copycontent')")
-							</a>
-						</h3>
-                        <small class="muted">$tlang.getString('notes.expandfolder')</small>
-						</th>
-					</tr>
-					################################################################ Begin Paging widgets
-					#if($!allMsgNumber && $allMsgNumberInt && $allMsgNumberInt > 5)
-						<tr class="exclude">
-							<td colspan="9">
-							    <div class="pull-left">
-                                    <button class="btn btn-default btn-sm" id="copy-button-other" type="button"
-                                        onclick="javascript:document.getElementById('sakai_action').value='doMultiItemDispatch';document.getElementById('rt_action').value='copy-other';document.getElementById('showForm').submit();"
-                                        disabled="disabled">$tlang.getString('action.copy')
-                                    </button>
-                                </div>
-								<div class="listNav">
-								<span class="instruction" style="margin-bottom:.3em;">$tlang.getString("viewing") $topMsgPos - $btmMsgPos $tlang.getString("of") $allMsgNumber $tlang.getString("items")</span>&nbsp;&nbsp;
-								
-									#if ("$pagesize" != "0")
-										#if ($goPPButton == "true")
- 											<input type="button" name="List_first" id="List_first" value="|&lt;" title="$clang.getString("gen.first")" onclick="javascript: document.getElementById('sakai_action').value='doList_first';document.getElementById('showForm').submit();" />
-										#else
-											<input type="button" name="List_first" value="|&lt;" disabled="disabled" />
-										#end
-										#if ($goPPButton == "true")
- 											<input type="button" name="List_prev" id="List_prev" value="&lt;" title="$clang.getString("gen.previous") $pagesize" onclick="javascript: document.getElementById('sakai_action').value='doList_prev';document.getElementById('showForm').submit();" />
-										#else
-											<input type="button" name="List_prev" value="&lt;" disabled="disabled" />
-										#end
-									#end
-									<!-- $pagesize  "$pagesize" -->
-									<select name="selectPageSize" onchange="document.getElementById('sakai_action').value='doChange_pagesize';document.getElementById('showForm').submit();">
-										<option value="5"#if("$pagesize" == "5") selected="selected"#end>$tlang.getString("lis.show5")</option>
-										<option value="10"#if("$pagesize" == "10") selected="selected"#end>$tlang.getString("lis.show10")</option>
-										<option value="20"#if("$pagesize" == "20") selected="selected"#end>$tlang.getString("lis.show20")</option>
-										<option value="50"#if("$pagesize" == "50") selected="selected"#end>$tlang.getString("lis.show50")</option>
-										<option value="100"#if("$pagesize" == "100") selected="selected"#end>$tlang.getString("lis.show100")</option>
-										<option value="200"#if("$pagesize" == "200") selected="selected"#end>$tlang.getString("lis.show200")</option>
-									</select>
-									#if ("$pagesize" != "0")
-										#if ($goNPButton == "true")
- 											<input type="button" name="List_next" id="List_next" value="&gt;" title="$clang.getString("gen.next") $pagesize" onclick="javascript: document.getElementById('sakai_action').value='doList_next';document.getElementById('showForm').submit();" />
-										#else
-											<input type="button" name="List_next" value="&gt;" disabled="disabled" />
-										#end
-										#if ($goNPButton == "true")
- 											<input type="button" name="List_last" id="List_last" value="&gt;|" title="$clang.getString("gen.last")" onclick="javascript: document.getElementById('sakai_action').value='doList_last';document.getElementById('showForm').submit();" />
-										#else
-											<input type="button" name="List_last" value="&gt;|" disabled="disabled" />
-										#end
-									#end
-								</div>
-							</td>
-						</tr>
-						#else
-						<tr class="exclude">
-							<td colspan="9">
-								<button class="btn btn-default btn-sm" id="copy-button-other" type="button"
-									onclick="javascript:document.getElementById('sakai_action').value='doMultiItemDispatch';document.getElementById('rt_action').value='copy-other';document.getElementById('showForm').submit();"
-									disabled="disabled">$tlang.getString('action.copy')
-                                </button>
-							</td>
-						</tr>
-					#end
-					################################################################ Eng Paging widgets
-					#foreach($item in $other_sites)
-						#set($qid=$item.id.replaceAll("'","\\'").replaceAll("\"", "&quot;"))
-						#set($dqid=$item.id.replaceAll("\"", "&quot;"))
-						############################### Show top level folder #################
-					#set ($width = "$!{item.depth}$unit")
-						#if ($item.depth==0)	
-							#set ($margin="margin-left:0")
-						#else
-							#set ($margin="margin-left:2em")
-							#set ($marginAction="margin-left:4.7em")
-						#end
-						#if ($item.depth > 3)
-							#set($headerDepth = 6)
-						#else
-							#set($headerDepth = $item.depth + 3)
-						#end
-						############################### Show top level folder #################
-					<tr
-					#if ($itemcount % 2==0)
-						class="odd#if($item.isSelectedForCopy()) selectedCopy#end#if($item.isSelectedForMove()) selectedMove#end#if(!$item.isAvailable()) inactive#end"
-					#else
-						class="even#if($item.isSelectedForCopy()) selectedCopy#end#if($item.isSelectedForMove()) selectedMove#end#if(!$item.isAvailable()) inactive#end"
-					#end>
-
-					#set ($num=$num + 1)
-							<td headers="expansion attach">
-							</td>
-							<td headers="checkboxes attach">
-								#if($item.depth > 0 && $item.hasMultipleItemActions())
-									<input type="checkbox" name="selectedMembers-other" id="list$num"
-											#if($selectedItems.contains($item.id))checked="checked"#end
-											onclick="adjustCountOther(this, 'copy')"
- 											value="$dqid" /><label for="list$num" class="skip">$clang.getString("att.select")</label>
-									#foreach($key in $item.multipleItemActions.keySet())$counter.increment("$key") $counter.increment("selectall")#if($selectedItems.contains($item.id))$counter.increment("${key}selected")#end#end
-								#end
-							</td>
-							<td headers="title" style="text-indent:$width" class="specialLink">
-						#if($item.isHot("$!dropboxHighlight")) #set($iconDecor="recentItem") #set($newNote="new") #else  #set($iconDecor="nil")  #set($newNote="")#end 
-								<h$headerDepth> 
-									#if ($item.canRead())
-										#if($item.isCollection())
-										<span class="skip">$newNote</span><span class="$iconDecor">	
-											#if($item.isEmpty() || $item.isTooBig())
-												<img src="#imageLink($item.iconLocation)" border= "0" alt="$item.hoverText" hspace="0" /></span>
-											#else
-												<a href="#"
-													#if($item.isExpanded())
-														onclick="javascript:document.getElementById('sakai_action').value='doCollapse_collection';document.getElementById('collectionId').value='$qid';document.getElementById('showForm').submit();"
-													#else
-														onclick="javascript:document.getElementById('sakai_action').value='doExpand_collection';document.getElementById('collectionId').value='$qid';document.getElementById('showForm').submit();"
-													#end
-													title= "$item.expandLabel"><img src="#imageLink($item.expandIconLocation)" border= "0" alt="$item.expandLabel" hspace="0" /></a></span>
-											#end
-											
-										#else
-											#if ($item.hasCopyrightAlert())
-												## if there is a copyright alert, show the alert page first
-												<a href="#" 
-													title="$tlang.getString('gen.copycomf') $tlang.getString('gen.type'): $item.hoverText  [$tlang.getString('gen.newwin')]"	
-													onclick="openCopyrightWindow('${item.accessUrl}','copyrightAlertWindow','scrollbars=yes,menubar=yes,height=600,width=800,resizable=yes,toolbar=yes,location=yes,status=yes');return false"
-												>
-											#else
-												<a href="${item.accessUrl}" target="${item.target}">
-											#end
-												<img src="#imageLink($item.iconLocation)" border= "0" alt="$item.hoverText" hspace="0" />
-											</a>
-										#end
-										#if($item.isLocked())
- 											<img src = "#imageLink("sakai/lock.gif")" border="0"  alt="$tlang.getString('locked')" />
-										#end
-										#if ($item.hasCopyrightAlert())
-											## if there is a copyright alert, show the alert page first
-											<a href="#" 
-												title="$tlang.getString('gen.copycomf') $item.hoverText [$tlang.getString('gen.newwin')]"
-												onclick="openCopyrightWindow('${item.accessUrl}','copyrightAlertWindow','scrollbars=yes,menubar=yes,height=600,width=800,resizable=yes,toolbar=yes,location=yes,status=yes');return false;">
-												$validator.escapeHtml($item.name)
-											</a>
-											&#169;
-										#elseif($item.isCollection())
-											#if($item.isTooBigNav())
-												$validator.escapeHtml($item.name)    											
-											#else
-													<a href="#"
-														onclick="javascript:document.getElementById('sakai_action').value='doNavigate';document.getElementById('collectionId').value='$qid';document.getElementById('navRoot').value='$validator.escapeUrl($item.root)';document.getElementById('showForm').submit();"
-														title= "$item.hoverText">
-														$validator.escapeHtml(${item.name})
-													</a>
-											#end
-										#else
-											#if($item.isTooBigNav())
-												$validator.escapeHtml($item.name)    											
-											#else
-												<a href="$item.accessUrl" target="$item.target" title="$item.hoverText">
-    												$validator.escapeHtml($item.name)
-    											</a>
-											#end
-										#end
-									#else
-										 <img src="#imageLink($item.iconLocation)" border="0" alt ="$item.hoverText" hspace="0" />
-										#if($item.isLocked())
- 											<img src = "#imageLink("sakai/lock.gif")" border="0"  alt="$tlang.getString('locked')" />
-										#end
-										$validator.escapeHtml($item.name)
-										#if ($item.hasCopyrightAlert())
-											&#169;
-										#end
-									#end
-									#if ($item.description !="" && $item.description) <a class="toggleDescription" href="#" title="$tlang.getString("list.description.link")"> <img src="#imageLink("/silk/information.png")" alt="$tlang.getString("list.description.link")"/></a><div role="alertdialog" aria-hidden="true" class="descPanel" style="display:none;border:2px solid #ccc;height:auto;background:#fff;padding:3px;position:absolute;top:-1000px;left:-1000px;z-index:100000;width:25%"><div class="descriptionClose" style="text-align:right;padding:2px;">x</div>$validator.escapeHtml($item.description)</div>#end
-								</h$headerDepth>	
-							</td>
-							
-							#set ($actionCount=($actionCount - 1))
-							#set ($actionCount2=($actionCount2 - 1))
-							<td headers="actions2" class="attach"></td>
-							<td headers="actions3" class="attach"></td>
-							#if($item.depth > 0)
-								<td class="access" headers="access" title="$item.effectiveGroups"></td>
-								<td class="creator" headers="creator">
-									$validator.escapeHtml($item.createdBy)
-								</td>
-								<td class="modified" headers="modified">
-									$item.ModifiedTime
-								</td>
-								<td class="size" headers="size">
-									$item.size
-								</td>
-							#else
-                                <td class="access" headers="access"></td>
-                                <td class="creator" headers="creator">
-                                </td>
-                                <td class="modified" headers="modified">
-                                </td>
-                                <td class="size" headers="size">
-                                </td>
-							#end
-						</tr>
-					#end ## foreach $root in $other_sites
-	
-				#else
-					<tr>
-						<th colspan="10">
-						<h3>
-							<a href="javascript:document.getElementById('sakai_action').value='doShowOtherSites';document.getElementById('showForm').submit();"
-								title= "$clang.getString('list.copycontent')">
-								<img src="#imageLink("sakai/expand.gif")" alt="$clang.getString('list.copycontent')" border="0" align="top" />
-								$validator.escapeHtml("$clang.getString('list.copycontent')")
-							</a>
-						</h3>
-						</th>
-					</tr>
-				#end
-			#end
-			#end
-			############################################# end of "Other sites" section 
-		
-		</table>
-		<div id="bottompadding" style="height:35em"> </div> 
-		
-		#foreach($key in $listActions.keySet())
-			<input type="hidden" id="${key}-count" value="$counter.getValue("${key}selected")" />
-		#end		
-		<input type="hidden" name="sakai_csrf_token" value="$sakai_csrf_token" />
-		<input type="hidden" id="show-count" value="$counter.getValue("showselected")" />
-		<input type="hidden" id="hide-count" value="$counter.getValue("hideselected")" /> 
-		## copy for other sites
-		<input type="hidden" id="copy-count-other" value="0" />
-	</form>						
-</div>
-<script type="text/JavaScript">
-	<!--
-		#foreach($key in $listActions.keySet())
-			#if($counter.getValue("${key}selected") > 0)
-				document.getElementById("${key}-button").disabled = false;
-				document.getElementById("show-button").disabled = false;
-				document.getElementById("hide-button").disabled = false;
-			#end
-		#end
-		#if($counter.getValue("selectall") > 0)
-			document.getElementById("selectall").disabled = false;
-		#end
-		function openCopyrightWindow(theURL,winName,winSettings) 
-		{ 
-		  window.open(theURL,winName,winSettings);
-		  return false;
-		}
-		function toggleSelectAll(caller, elementName)
-		{
-			var newValue = caller.checked;
-			var elements = document.getElementsByName(elementName);
-			
-			if(elements)
-			{
-				for(var i = 0; i < elements.length; i++)
-				{
-					elements[i].checked = newValue;
-				}
-			}
-			
-			if(newValue == true)
-			{
-				caller.title = "$clang.getString("list.unselect")";
-				#foreach($key in $listActions.keySet())
-					var ${key}_button = document.getElementById("${key}-button");
-					if(${key}_button)
-					{
-						${key}_button.disabled = false;
-						//let bd take care of this ${key}_button.className = 'enabled';
-					}
-					document.getElementById("${key}-count").value = "$counter.getValue("$key")";
-				#end
-#### begin SAK-23304
-                var show_button = document.getElementById("show-button");
-                if(show_button) {
-                        show_button.disabled = false;
-                        //let bd take care of this show_button.className = 'enabled';
-                }
-                document.getElementById("show-count").value = "$counter.getValue("show")";
-                var hide_button = document.getElementById("hide-button");
-                if(hide_button) {
-                        hide_button.disabled = false;
-                        //let bd take care of this hide_button.className = 'enabled';
-                }
-                document.getElementById("hide-count").value = "$counter.getValue("hide")";
-#### end SAK-23304
-			}
-			else
-			{
-				caller.title = "$clang.getString("list.select")";
-				#foreach($key in $listActions.keySet())
-					var ${key}_button = document.getElementById("${key}-button");
-					if(${key}_button)
-					{
-						${key}_button.disabled = true;
-						//let bd take care of this ${key}_button.className = 'disabled';
-					}
-					document.getElementById("${key}-count").value = "0";
-				#end
-#### begin SAK-23304
-                var show_button = document.getElementById("show-button");
-                if(show_button)
-                {
-                        show_button.disabled = true;
-                        //let bd take care of this show_button.className = 'disabled';
-                }
-                document.getElementById("show-count").value = "0";
-                var hide_button = document.getElementById("hide-button");
-                if(hide_button)
-                {
-                        hide_button.disabled = true;
-                        //let bd take care of this hide_button.className = 'disabled';
-                }
-                document.getElementById("hide-count").value = "0";
-#### end SAK-23304
-			}
-		}
-		
-		function adjustCount(caller, key)
-		{
-			var counter = document.getElementById(key + "-count");
-			var button = document.getElementById(key + "-button");
-			
-			if(caller && caller.checked && caller.checked == true)
-			{
-				counter.value = parseInt(counter.value) + 1;
-			}
-			else
-			{
-				counter.value = parseInt(counter.value) - 1;
-			}
-	
-			if(button)
-			{
-				if(counter.value > 0)
-				{
-					button.disabled = false;
-					//let bd take care of this button.className='enabled';
-				}
-				else
-				{
-					button.disabled = true;
-					//let bd take care of this button.className='disabled';
-				}
-			}
-		}
-
-		function adjustCountOther(caller, key) {
-			var counter = document.getElementById(key + "-count-other");
-			var button = document.getElementById(key + "-button-other");
-			if (caller && caller.checked && caller.checked == true) {
-				counter.value = parseInt(counter.value) + 1;
-			} else {
-				counter.value = parseInt(counter.value) - 1;
-			}
-			if (button) {
-				if (counter.value > 0) {
-					button.disabled = false;
-					//let bd take care of this: button.className='enabled';
-				} else {
-					button.disabled = true;
-					//let bd take care of this: button.className='disabled';
-				}
-			}
-		}
-
-   function adjustShowHideCount(caller) {
-                var trlist = caller.parentNode.parentNode.parentNode.childNodes;
-                var enableshow=  false ;
-                var enablehide=  false ;
-
-                for (var i=0; i<trlist.length; i++){
-                        var thisTR = trlist[i];
-                        if (thisTR.tagName == "TR"){
-                                var inputlist= thisTR.getElementsByTagName("input");
-                                if (inputlist.length ==3) {
-
-                                        // 1.  check itemHidden
-                                        var thisTRitemHidden= thisTR.getElementsByTagName("input")[1];
-
-                                        var currHidden = false;
-                                        if (thisTRitemHidden&& (thisTRitemHidden.name == "itemHidden")) {
-                                                currHidden= thisTRitemHidden.value;
-                                        }
-
-                                        // 2. check itemCanRevise
-                                        var thisTRitemCanRevise = thisTR.getElementsByTagName("input")[2];
-                                        var currCanRevise= false;
-                                        if (thisTRitemCanRevise && (thisTRitemCanRevise.name == "itemCanRevise")) {
-                                                currCanRevise= thisTRitemCanRevise.value;
-                                        }
-
-                                        // 3. check item is checked or not
-                                        var thisTRcheckbox = thisTR.getElementsByTagName("input")[0];
-                                        var currchecked = false;
-                                        if (thisTRcheckbox && (thisTRcheckbox.name == "selectedMembers")) {
-                                                currchecked = thisTRcheckbox.checked;
-                                        }
-
-
-                                        if ((currchecked==true) && (currHidden=="true") && (currCanRevise == "true")) {
-                                                enableshow= true;
-                                                break;
-                                        }
-                                }
-                        }
-                }
-                for (var i=0; i<trlist.length; i++){
-                        var thisTR = trlist[i];
-                        if (thisTR.tagName == "TR"){
-                                var inputlist= thisTR.getElementsByTagName("input");
-                                if (inputlist.length ==3) {
-
-                                        // 1.  check itemHidden
-                                        var thisTRitemHidden= thisTR.getElementsByTagName("input")[1];
-                                        var currHidden = false;
-                                        if (thisTRitemHidden&& (thisTRitemHidden.name == "itemHidden")) {
-                                                currHidden= thisTRitemHidden.value;
-                                        }
-
-                                        // 2. check itemCanRevise
-                                        var thisTRitemCanRevise = thisTR.getElementsByTagName("input")[2];
-                                        var currCanRevise= false;
-                                        if (thisTRitemCanRevise && (thisTRitemCanRevise.name == "itemCanRevise")) {
-                                                currCanRevise= thisTRitemCanRevise.value;
-                                        }
-
-                                        // 3. check item is checked or not
-                                        var thisTRcheckbox = thisTR.getElementsByTagName("input")[0];
-                                        var currchecked = false;
-                                        if (thisTRcheckbox && (thisTRcheckbox.name == "selectedMembers")) {
-                                                currchecked = thisTRcheckbox.checked;
-                                        }
-
-                                        if ((currchecked==true) && (currHidden=="false") && (currCanRevise == "true")) {
-                                                enablehide= true;
-                                                break;
-                                        }
-                                }
-                        }
-                }
-
-                var showbutton = document.getElementById("show-button");
-                if(showbutton)
-                {
-                        if (enableshow)
-                        {
-                                showbutton.disabled = false;
-                                //let bd take care of this: showbutton.className='enabled';
-                        }
-                        else
-                        {
-                                showbutton.disabled = true;
-                                //let bd take care of this: showbutton.className='disabled';
-                        }
-                }
-
-                var hidebutton = document.getElementById("hide-button");
-                if(hidebutton)
-                {
-                        if (enablehide)
-                        {
-                                hidebutton.disabled = false;
-                                //let bd take care of this: hidebutton.className='enabled';
-                        }
-                        else
-                        {
-                                hidebutton.disabled = true;
-                                //let bd take care of this: hidebutton.className='disabled';
-                        }
-                }
-        }
-
-		function disableLinks()
-		{
-			if(document.getElementsByName)
-			{
-				var enabledLinks = document.getElementsByName("enabledActionLinks");
-				var disabledLinks = document.getElementsByName("disabledActionLinks");
-				if(enabledLinks)
-				{
-					for(var i = 0; i < enabledLinks.length; i++)
-					{
-						//enabledLinks[i].innerHTML = disabledLinks[i].innerHTML;
-						enabledLinks[i].style.display="none";
-						disabledLinks[i].style.display="block";
-					}
-				}			
-			}
-		}
-		function submitform(id)
-		{
-			var theForm = document.getElementById(id);
-			if(theForm && theForm.onsubmit)
-			{
-				theForm.onsubmit();
-			}
-			if(theForm && theForm.submit)
-			{
-				theForm.submit();
-			}
-		}
-    
-    $('ul.makeMenu').keydown(function(e) { // "Add" and "Action" menus keyboard interaction handler
-	if(e.target.nodeName.toLowerCase() == 'li') {
-	    // Must be an 'add' or 'action' li
-	    switch(e.which) {
-		case 38: // up arrow
-		    e.preventDefault();
-		    e.stopImmediatePropagation();
-		    $('.makeMenuChild').hide();
-		    $(e.target).find('.makeMenuChild').show().find('li:last a').first().focus();
-		    break;
-		case 13: // enter
-		case 32: // space
-		case 40: // down arrow
-		    e.preventDefault();
-		    e.stopImmediatePropagation();
-		    $('.makeMenuChild').hide();
-		    $(e.target).find('.makeMenuChild').show().find('li:first a').first().focus();
-		    break;
-		case 9:
-		    $('.makeMenuChild').hide();
-		    break;
-	    }
-	} else {
-	    // If not a li element, must be a submenu link (nothing else can have keyboard focus)
-	    switch(e.which) {
-		case 32: // space
-		    e.preventDefault();
-		    e.stopImmediatePropagation();
-		    window.location.href = e.target.href; // .trigger('click') didn't work on the anchors, this does though
-		    break;
-		case 38: // up arrow -- does not wrap around
-		    e.preventDefault();
-		    e.stopImmediatePropagation();
-		    $(e.target).parent('li').prev('li').find('a').first().focus();
-		    break;
-		case 40: // down arrow -- does not wrap around
-		    e.preventDefault();
-		    e.stopImmediatePropagation();
-		    $(e.target).parent('li').next('li').find('a').first().focus();
-		    break;
-		case 9: // tab key
-		    // don't stop propagation or default, let browser move the focus!
-		    $('.makeMenuChild').hide();
-		    break;
-		case 27: // esc key
-		    e.preventDefault();
-		    e.stopImmediatePropagation();
-		    $('.makeMenuChild').hide();
-		    $(e.target).parents('ul.makeMenu > li').first().focus();
-		    break;
-	    }
-	}
-    });
-
-	//-->
-</script>
-
-	
+## version: $Id:  $
+<!-- sakai_resources_list.vm, use with org.sakaiproject.content.tool.ResourcesAction.java -->
+<!-- this is the new list template, which uses the resources type registry -->
+<script type="text/javascript" src="/library/js/jquery/jquery-1.9.1.min.js">
+<!-- // -->
+</script>
+
+<script type="text/javascript" src="/library/js/bootstrap-3.1.1/js/bootstrap.min.js">
+<!-- // -->
+</script>
+<link rel="stylesheet" href="/sakai-content-tool/css/content.css" />
+<link rel="stylesheet" href="/library/js/bootstrap-3.1.1/css/bootstrap.min.css" />
+<script type="text/javascript" src="/sakai-content-tool/js/content.js">
+<!-- // -->
+</script>
+
+
+<script type="text/javascript">
+    var jsLang = {
+        item:'$clang.getString('list.nav.item')',
+        items:'$clang.getString('list.nav.items')',
+        error:'$clang.getString('list.nav.error')'
+    }    
+</script>
+
+<script src="/sakai-content-tool/js/jstree/dist/jstree.min.js"></script>
+<link rel="stylesheet" href="/sakai-content-tool/js/jstree/dist/themes/default/style.min.css" />
+#set($num = 0)
+<div class="portletBody specialLink">
+	#set($itemsOnLine = 0)
+	#if ($atHome && $atHome == $TRUE)
+			<ul class="navIntraTool actionToolBar">
+				<li class="firstToolBarItem"><span class="current">$tlang.getString("list.site")</span></li>
+				#if($canReviseAny)
+					## view restore deleted resources area if the user has revise permission
+					<li><span><a href="#toolLinkParam("ResourcesAction" "doViewTrash" "siteId=$validator.escapeUrl(${site.id})")" title="$clang.getString('trash')">$clang.getString("trash")</a></span></li>
+				#end
+				#if($showDropboxMultipleFoldersUpload)
+				<li><span><a href="#toolLinkParam("ResourcesAction" "doDropboxMultipleFoldersUpload" "siteId=$validator.escapeUrl(${site.id})")" title="$tlang.getString("multiple.file.upload")">$tlang.getString("multiple.file.upload")</a></span></li>
+				#end
+				#if($showWebdavLink)
+				<li><span><a href="#toolLink("ResourcesAction" "doShow_webdav")" title="$tlang.getString('dav.webdav')">$tlang.getString("dav.webdav")</a></span></li>
+				#end
+				#if($showPermissions)
+				<li><span><a href="#toolLinkParam("ResourcesAction" "doPermissions" "collectionId=$validator.escapeUrl(${site.id})")" title="$clang.getString('list.sPerm')">$clang.getString("list.sPerm")</a></span></li>
+				#end
+				#if($showOptions)
+				<li><span><a href="#toolLinkParam("ResourcesAction" "doOptions" "siteId=$validator.escapeUrl(${site.id})")" title="$clang.getString('list.options')">$clang.getString("list.options")</a></span></li>
+				#end
+				#if($showDropboxOptions)
+				<li><span><a href="#toolLinkParam("ResourcesAction" "doDropboxOptions" "siteId=$validator.escapeUrl(${site.id})")" title="$clang.getString('list.options')">$clang.getString("list.options")</a></span></li>
+				#end
+				#if($showQuota)
+				<li><span><a href="#toolLinkParam("ResourcesAction" "doShowQuota" "siteId=$validator.escapeUrl(${site.id})")" title="$clang.getString('list.quota')">$clang.getString("list.quota")</a></span></li>
+				#end
+			</ul>
+	#end 
+	#if ($alertMessage)
+                 <br /><div class="messageValidation">$alertMessage</div><div class="clear"></div>
+	#end
+	## display print success message
+	#if ($content_print_status_success)
+		<br /><div id="messageSuccessHolder" class="messageSuccess" style="display:block">$!content_print_message</div>
+	#end
+	## display print failure message
+	#if ($content_print_status_failure)
+		<br /><div id="messageSuccessHolder" class="messageError" style="display:block">$!content_print_message</div>
+	#end
+	<form name="showForm" id="showForm" action="#toolForm("ResourcesAction")" method="post">
+		## hidden fields for print url
+		#if ($!content_print_result_url && $!content_print_result_url_title)
+			<input type="hidden" value="$content_print_result_url" id="content_print_result_url" />
+			<input type="hidden" value="$content_print_result_url_title" id="content_print_result_url_title" />
+		#end
+		<input type="hidden" name="source" id="source" value="0" />
+		<input type="hidden" name="collectionId" id="collectionId" value="$validator.escapeHtml($collectionId)" />
+		<input type="hidden" name="navRoot" id="navRoot" value="" />
+		<input type="hidden" name="criteria" id="criteria" value="title" />
+		<input type="hidden" name="sakai_action" id="sakai_action" value="" />
+		<input type="hidden" name="rt_action" id="rt_action" value="" />
+		<input type="hidden" name="selectedItemId" id="selectedItemId" value="" />
+		######################  Page Title / Breadcrumbs  ##############
+		<div class ="breadCrumb specialLink">
+			<h3>
+           <div class="btn-group dropdown keep-open">
+                #if (!$dropboxMode)
+                  <button id="navigate" type="button" class="btn btn-primary btn-sm" data-toggle="dropdown">
+                    $clang.getString('list.nav.button.title')<span class="caret"></span>
+                  </button>
+                  <div id="navigatePanel" class="dropdown-menu" role="menu">
+                      <div class="navigatePanelControls">
+                        <div class="btn-group"><button id="navigatePanelInnerCollapse" class="btn btn-default btn-sm" title="$clang.getString('collapseall')"><span class="glyphicon glyphicon-minus"></span><span class="sr-only">$clang.getString('collapseall')</span></button> 
+                        <button id="navigatePanelInnerExpand" class="btn btn-default btn-sm" onclick="$('#navigatePanelInner').jstree('open_all')" title="$slang.getString('label.expand.all')"><span class="glyphicon glyphicon-plus"></span><span class="sr-only">$slang.getString('label.expand.all')</span></button></div>
+                        <label for="navigatePanelSearch" class="sr-only">$clang.getString('list.nav.search')</label><input type="text" id="navigatePanelSearch"/>
+                        <p class="close">&times;</p>
+                      </div>
+                        <div id="navigatePanelInner"><div id="spinner" style="display:none"></div></div> 
+                  </div>
+                #end
+				#foreach ($item in $collectionPath)
+					#set($qid=$item.id.replaceAll("'","\\'").replaceAll("\"", "&quot;"))
+					#if($item.isLast())
+                        <button class="btn btn-default btn-sm" disabled="disabled" style="margin-left:-1px">
+						  <span class="glyphicon glyphicon-folder-open" style="color:#777"></span>&nbsp;&nbsp; $validator.escapeHtml("$item.name")
+                        </button>
+                        #*
+						#if($upOneLevel)
+							<button class="btn btn-default btn-sm"
+								onclick="javascript:document.getElementById('sakai_action').value='doNavigate';document.getElementById('collectionId').value='$upOneLevel.id';document.getElementById('navRoot').value='$upOneLevel.root';document.getElementById('showForm').submit();"
+								title= "$tlang.getString('sh.one')" style="color:#888">
+							##<a href="#toolLinkParam("ResourcesAction" "doNavigate" "collectionId=$validator.escapeUrl($upOneLevel.id)&navRoot=$validator.escapeUrl($upOneLevel.root)")" title= "$tlang.getString('sh.one')">
+								<span class="sr-only">$tlang.getString('sh.one')</span>&nbsp;<span class="glyphicon glyphicon-arrow-up"></span>&nbsp;<span class="glyphicon glyphicon-folder-close"></span>&nbsp;
+							</button>
+						#end
+                        *#
+					#elseif($item.canRead())
+						<button class="btn btn-default btn-sm" style="margin-left:-1px"
+							onclick="javascript:document.getElementById('sakai_action').value='doNavigate';document.getElementById('collectionId').value='$qid';document.getElementById('navRoot').value='$item.root';document.getElementById('showForm').submit();"
+							title= "$tlang.getString('sh.go')">
+							<span class="glyphicon glyphicon-folder-open" style="color:#777"></span>&nbsp;&nbsp;$validator.escapeHtml("$item.name")
+						</button>
+						#set($upOneLevel = $item)
+					#else
+                    <button class="btn btn-default btn-sm" disabled="disabled"  style="margin-left:-1px">
+						$validator.escapeHtml("$item.name")
+                    </button>
+					#end
+				#end
+                </div>
+			</h3>
+		</div>	
+		#if($showDropboxGroupFilter)
+		<div>	
+		    <span class="instruction">
+                $tlang.getString("grp.view"): 
+            </span> 
+            <select name="dropboxGroupFilter_groupId" id="dropboxGroupFilter_groupId" onchange="javascript:document.getElementById('sakai_action').value='doSetDropboxGroupIdFilter';document.getElementById('showForm').submit();">
+                <option value=""#if($!dropboxGroupFilter_groupId || $dropboxGroupFilter_groupId.equals("")) selected="selected"#end>$tlang.getString("grp.all")</option>
+                #foreach($group in $dropboxGroupFilter_groups)
+                    <option value="$group.getId()"#if($group.getId().equals($dropboxGroupFilter_groupId)) selected="selected"#end>$group.getTitle()</option>
+                #end
+            </select>
+        </div>
+        #end		
+        ## SAK-23350
+        #if ($dropboxMode)
+            <p><small class="muted">$tlang.getString("dropbox.privacy.note")</small></p>
+        #end
+        <div class="">
+		#if($listActions || $showHotDropboxWidget)
+				<div class="pull-left btn-group-sm">
+					#if($listActions)
+							#set ($itemsOnLine = 0)
+							#foreach($key in $listActions.keySet())
+								#set($action = $listActions.get("$key"))
+								<button class="btn btn-default" id="${action.id}-button"
+									onclick="javascript:document.getElementById('sakai_action').value='doMultiItemDispatch';document.getElementById('rt_action').value='$action.id';document.getElementById('showForm').submit();"
+									disabled="disabled" >$!action.label
+                                </button>
+							#end
+
+                            ####### begin SAK-23304, add Show and Hide
+                            ####### Show/Hide can not be part of listActions because it was not a multipleItemAction for an item.
+                            ####### listActions are a list of multipleItemAction that you can do on individual resource/collection items.
+                            #if (!$dropboxMode)
+                                #if($canShowHide)
+                                        <button class="btn btn-default" id="show-button" type="button"
+                                            onclick="javascript:document.getElementById('sakai_action').value='doMultiItemDispatch';document.getElementById('rt_action').value='show';document.getElementById('showForm').submit();"
+                                            disabled="disabled">$tlang.getString('avail.show')
+                                        </button>
+                                        <button class="btn btn-default" id="hide-button" type="button"
+                                            onclick="javascript:document.getElementById('sakai_action').value='doMultiItemDispatch';document.getElementById('rt_action').value='hide';document.getElementById('showForm').submit();"
+                                            disabled="disabled">$tlang.getString('avail.hide')
+                                        </button>
+                                #end
+                             #end
+                             ####### end SAK-23304, add Show and Hide
+
+					#end
+				</div>
+
+		#end
+        <div class="btn-group pull-right btn-group-sm">
+            #if($showHotDropboxWidget)
+                <div class="pull-left">
+                    <div class="muted pull-left" style="padding-top:5px">
+                        $clang.getString("dropbox_highlight")
+                    </div>
+                    <div class="col-xs-3">
+                        <select class="form-control" name="dropboxHighlight" id="dropboxHighlight" onchange="javascript:document.getElementById('sakai_action').value='doSetHotDropbox';document.getElementById('showForm').submit();">
+                            <option value="1"#if("$!dropboxHighlight" == "1") selected="selected"#end>$clang.getString("sh.1day")</option>
+                            <option value="2"#if("$!dropboxHighlight" == "2") selected="selected"#end>$clang.getString("sh.2day")</option>
+                            <option value="3"#if("$!dropboxHighlight" == "3") selected="selected"#end>$clang.getString("sh.3day")</option>
+                            <option value="7"#if("$!dropboxHighlight" == "7") selected="selected"#end>$clang.getString("sh.1week")</option>
+                        </select>
+                    </div>
+                </div>
+            #end
+
+            <button type="button" class="btn btn-default dropdown-toggle" data-toggle="dropdown">
+              $clang.getString('list.cols.columns')
+              <span class="caret"></span>
+            </button>
+            <ul class="dropdown-menu" id="columnTog">
+              <li class="dropdown-header"><span>$clang.getString('list.cols.columns.inst')</span></li>
+              <li class="dropdown-header"><span id="accessTog"><input type="checkbox" id="accessCol" checked="checked" /><label for="accessCol">&nbsp;&nbsp;$clang.getString("gen.access")</label></span></li>
+              <li class="dropdown-header"><span id="creatorTog"><input type="checkbox" id="creatorCol" checked="checked" /><label for ="creatorCol">&nbsp;&nbsp;$clang.getString("gen.created")</label></span></li>
+              <li class="dropdown-header"><span id="modifiedTog"><input type="checkbox" id="modifiedCol" checked="checked"/><label for="modifiedCol">&nbsp;&nbsp;$clang.getString("gen.last1")</label></span></li>
+              <li class="dropdown-header"><span id="sizeTog"><input type="checkbox" id="sizeCol" checked="checked"/><label for="sizeCol">&nbsp;&nbsp;$clang.getString("gen.size")</label></span></li>
+              <li class="dropdown-header"><button class="btn btn-primary  btn-sm btn-block" id="saveCols">$clang.getString("gen.save")</button></li>
+            </ul>
+        </div>
+</div>
+    <div id="userId" style="display: none;">$userId</div>
+
+		######################  Heirarchical list of resource folders/items  ##############
+		<table class="table table-striped  table-hover" cellspacing="0" border="0"  summary="$clang.getString("sh.listsum")">
+			######################  Column labels, sort controls, expand/collapse all  ##############
+			<caption class="skip"  style="display:none">$clang.getString("sh.listcap")</caption>
+			<tr>
+				<th id="expansion" class="attach">
+					#if ($expandallflag && "$expandallflag" == "$TRUE")
+						<a href="javascript:document.getElementById('sakai_action').value='doUnexpandall';document.getElementById('collectionId').value='$collectionId';document.getElementById('showForm').submit();"
+							title= "$clang.getString('collapseall')">
+							<img src = "#imageLink("sakai/collapse-expand.gif")" border="0" title="$clang.getString('collapseall')" alt="$clang.getString('collapseall')" hspace="0" />
+						</a>								 
+					#else
+						<a href="javascript:document.getElementById('sakai_action').value='doExpandall';document.getElementById('collectionId').value='$collectionId';document.getElementById('showForm').submit();"
+							title= "$slang.getString('label.expand.all')">
+							<img src = "#imageLink("sakai/expand-collapse.gif")" border="0" title="$slang.getString('label.expand.all')" alt="$slang.getString('label.expand.all')" hspace="0" />
+						</a>								 
+					#end
+				</th>
+				<th id="checkboxes" class="attach">
+						<input type="checkbox" name="selectall" id="selectall" disabled="disabled" title="$clang.getString("list.select")"
+						onclick="javascript:toggleSelectAll(this, 'selectedMembers'); adjustShowHideCount(this)" value="" /><label for="selectall" class="skip">$clang.getString("list.select")</label>
+
+				</th>
+				<th id="title">
+					<a href="javascript:document.getElementById('sakai_action').value='doSort';document.getElementById('collectionId').value='$collectionId';document.getElementById('criteria').value='title';document.getElementById('showForm').submit();"
+						title= "$clang.getString('sh.sorttit')">
+						$clang.getString("gen.title1")
+						#if ($currentSortedBy.equals($resourceProperties.NamePropDisplayName)) 
+							#if ($currentSortAsc.equals("true")) 
+								<img src = "#imageLink("sakai/sortascending.gif")" border="0" title ="$clang.getString('sh.sorttitas')" alt ="$clang.getString('sh.sorttitas')" /> 
+							#else 
+								<img src = "#imageLink("sakai/sortdescending.gif")" border="0" title ="$clang.getString('sh.sorttitdesc')" alt ="$clang.getString('sh.sorttitdesc')" /> 
+							#end 
+						#end 
+					</a>
+				</th>
+				<th id="actions1" class="attach">
+					##$tlang.getString("gen.actions")
+				</th>
+				<th id="actions2" class="actions2">
+					##$tlang.getString("gen.actions")
+				</th>
+				<th id="access" class="access">
+					$clang.getString("gen.access")
+				</th>
+				<th id="creator" class="creator">
+					<a href="javascript:document.getElementById('sakai_action').value='doSort';document.getElementById('collectionId').value='$collectionId';document.getElementById('criteria').value='created by';document.getElementById('showForm').submit();"
+						title= "$clang.getString('sh.sortaut')">
+						$clang.getString("gen.created")
+						#if ($currentSortedBy.equals($resourceProperties.NamePropCreator)) 
+							#if ($currentSortAsc.equals("true")) 
+								<img src = "#imageLink("sakai/sortascending.gif")" border="0"  title ="$clang.getString('sh.sortautas')"  alt ="$clang.getString('sh.sortautas')" /> 
+							#else 
+								<img src = "#imageLink("sakai/sortdescending.gif")" border="0" title ="$clang.getString('sh.sortautdesc')"  alt ="$clang.getString('sh.sortautdesc')" /> 
+							#end 
+						#end 
+					</a>
+				</th>
+				<th id="modified" class="modified">
+					<a href="javascript:document.getElementById('sakai_action').value='doSort';document.getElementById('collectionId').value='$collectionId';document.getElementById('criteria').value='last modified';document.getElementById('showForm').submit();"
+						title= "$clang.getString('sh.sortdate')">
+						$clang.getString("gen.last1")
+						#if ($currentSortedBy.equals($resourceProperties.NamePropModifiedDate)) 
+							#if ($currentSortAsc.equals("true")) 
+								<img src = "#imageLink("sakai/sortascending.gif")" border="0"  title ="$clang.getString('sh.sortdateas')"  alt ="$clang.getString('sh.sortdateas')" /> 
+							#else 
+								<img src = "#imageLink("sakai/sortdescending.gif")" border="0" title ="$clang.getString('sh.sortdatedesc')"  alt ="$clang.getString('sh.sortdatedesc')" /> 
+							#end 
+						#end 
+					</a>
+				</th>
+				<th id="size" class="size">
+					<a href="javascript:document.getElementById('sakai_action').value='doSort';document.getElementById('collectionId').value='$collectionId';document.getElementById('criteria').value='size';document.getElementById('showForm').submit();"
+						title= "$clang.getString('sh.sortsize')">
+						$clang.getString("gen.size")
+						#if ($currentSortedBy.equals($resourceProperties.NamePropContentLength)) 
+							#if ($currentSortAsc.equals("true")) 
+								<img src = "#imageLink("sakai/sortascending.gif")" border="0"  title ="$clang.getString('sh.sortsizeas')"  alt ="$clang.getString('sh.sortsizeas')" /> 
+							#else 
+								<img src = "#imageLink("sakai/sortdescending.gif")" border="0" title ="$clang.getString('sh.sortsizedesc')"  alt ="$clang.getString('sh.sortsizedesc')" /> 
+							#end 
+						#end 
+					</a>
+				</th>
+			</tr>
+			#set ($addCount=20000)
+			#set ($actionCount=10000)
+			#set($itemcount = 0)
+			#set ($unit ="em")
+			#foreach($item in $site)
+				#set($qid=$item.id.replaceAll("'","\\'").replaceAll("\"", "&quot;"))
+				#set($dqid=$item.id.replaceAll("\"", "&quot;"))
+				#if(!$dropboxGroupFiltered || ($item.isDropbox() && $dropboxGroupFilter_groupUsers.contains($item.DropboxOwner)) )
+				#set($itemcount = $itemcount + 1)
+				#set ($addCount=($addCount - 1))
+				#set ($actionCount=($actionCount - 1))
+				
+				#set ($width = "$!{item.depth}$unit")
+				#if ($item.depth==0)	
+					#set ($margin="margin-left:0")
+				#else
+					#set ($margin="margin-left:2em")
+					#set ($marginAction="margin-left:4.7em")
+				#end
+				#if ($item.depth > 3)
+					#set($headerDepth = 6)
+				#else
+					#set($headerDepth = $item.depth + 3)
+				#end
+				############################### Show top level folder #################
+				<tr
+					#if ($itemcount % 2==0)
+						class="odd#if($item.isSelectedForCopy()) selectedCopy#end#if($item.isSelectedForMove()) selectedMove#end#if(!$item.isAvailable()) inactive#end"
+					#else
+						class="even#if($item.isSelectedForCopy()) selectedCopy#end#if($item.isSelectedForMove()) selectedMove#end#if(!$item.isAvailable()) inactive#end"
+					#end>
+					#set ($num=$num + 1)
+					<td headers="expansion attach">
+					</td>
+					<td headers="checkboxes attach">
+						#if($item.depth > 0 && $item.hasMultipleItemActions())
+							<input type="checkbox" name="selectedMembers" id="list$num" 
+									#if($selectedItems.contains($item.id))checked="checked"#end
+									onclick="#foreach($key in $item.multipleItemActions.keySet())adjustCount(this, '$key');#end;adjustShowHideCount(this)"
+ 									value="$dqid" /><label for="list$num" class="skip">$clang.getString("att.select"): $validator.escapeHtml($item.name)</label>
+							#foreach($key in $item.multipleItemActions.keySet())$counter.increment("$key") $counter.increment("selectall")#if($selectedItems.contains($item.id))$counter.increment("${key}selected")#end#end
+							<input type="hidden" name="itemHidden" id="itemHidden" value="$item.hidden" />
+							<input type="hidden" name="itemCanRevise" id="itemCanRevise" value="$item.canRevise" />
+						#end
+					</td>
+					<td headers="title" style="text-indent:$width" class="specialLink title">
+					#if($item.isHot("$!dropboxHighlight")) #set($iconDecor="recentItem") #set($newNote="new") #else  #set($iconDecor="nil")  #set($newNote="")#end 
+						<h$headerDepth> 
+							#if ($item.canRead())
+								#if($item.isCollection())
+									<span class="skip">$newNote</span><span class="$iconDecor">
+									#if($item.isEmpty() || $item.isTooBig() || $item.depth < 1 || $item.isTooBigNav())
+										<img src="#imageLink($item.iconLocation)" border= "0" alt="$item.hoverText" hspace="0" /></span>
+									#else
+										<a href="#"
+											#if($item.isExpanded())
+												onclick="javascript:document.getElementById('sakai_action').value='doCollapse_collection';document.getElementById('collectionId').value='$qid';document.getElementById('showForm').submit();"
+											#else
+												onclick="javascript:document.getElementById('sakai_action').value='doExpand_collection';document.getElementById('collectionId').value='$qid';document.getElementById('showForm').submit();"
+											#end
+											title= "$item.expandLabel"><img src="#imageLink($item.expandIconLocation)" border= "0" alt="$item.expandLabel"  /></a></span>
+									#end
+									
+								#else
+									#if ($item.hasCopyrightAlert())
+										## if there is a copyright alert, show the alert page first
+										<a href="#" 
+											title="$tlang.getString('gen.copycomf') $tlang.getString('gen.type'): $item.hoverText  [$tlang.getString('gen.newwin')]"	
+											onclick="openCopyrightWindow('${item.accessUrl}','copyrightAlertWindow','scrollbars=yes,menubar=yes,height=600,width=800,resizable=yes,toolbar=yes,location=yes,status=yes');return false"
+										>
+									#else
+										<a href="${item.accessUrl}" target="${item.target}">
+									#end
+										<img src="#imageLink($item.iconLocation)" border= "0" alt="$item.hoverText" hspace="0" />
+									</a>
+								#end
+								#if($item.isLocked())
+ 									<img src = "#imageLink("sakai/lock.gif")" border="0"  alt="$tlang.getString('locked')" />
+								#end
+								#if ($item.hasCopyrightAlert())
+									## if there is a copyright alert, show the alert page first
+									<a href="#" 
+										title="$tlang.getString('gen.copycomf') $item.hoverText [$tlang.getString('gen.newwin')]"
+										onclick="openCopyrightWindow('${item.accessUrl}','copyrightAlertWindow','scrollbars=yes,menubar=yes,height=600,width=800,resizable=yes,toolbar=yes,location=yes,status=yes');return false;">
+										$validator.escapeHtml($item.name)
+									</a>
+									&#169;
+								#elseif($item.isCollection())
+    								#if($item.isTooBigNav())
+										$validator.escapeHtml($item.name)
+									#else
+										<a href="#"
+    										onclick="javascript:document.getElementById('sakai_action').value='doNavigate';document.getElementById('collectionId').value='$qid';document.getElementById('navRoot').value='$validator.escapeUrl($item.root)';document.getElementById('showForm').submit();"
+    										title= "$item.hoverText">
+    										$validator.escapeHtml(${item.name})
+    									</a>
+									#end	
+								#else
+									#if($item.isTooBigNav())
+										$validator.escapeHtml($item.name)
+									#else
+										<a href="$item.accessUrl" target="$item.target" title="$item.hoverText">
+    										$validator.escapeHtml($item.name)
+    									</a>
+									#end
+								#end
+							#else
+								 <img src="#imageLink($item.iconLocation)" border="0" alt ="$item.hoverText" hspace="0" />
+								#if($item.isLocked())
+ 									<img src = "#imageLink("sakai/lock.gif")" border="0"  alt="$tlang.getString('locked')" />
+								#end
+								$validator.escapeHtml($item.name)
+								#if ($item.hasCopyrightAlert())
+									&#169;
+								#end
+							#end
+							#if ($item.description !="" && $item.description) <a class="toggleDescription" href="#" title="$tlang.getString("list.description.link")"> <img src="#imageLink("/silk/information.png")" alt="$tlang.getString("list.description.link")"/></a><div role="alertdialog" aria-hidden="true" class="descPanel" style="display:none;border:2px solid #ccc;height:auto;background:#fff;padding:3px;position:absolute;top:-1000px;left:-1000px;z-index:100000;width:25%"><div class="descriptionClose" style="text-align:right;padding:2px;">x</div>$validator.escapeHtml($item.description)</div>#end
+						</h$headerDepth>	
+					</td>
+					<td headers="actions1"  style="white-space:nowrap;vertical-align:middle"  class="attach">
+						#if($item.pasteActions && !$item.pasteActions.isEmpty())
+							#set ($itemsOnLine = 0)
+							#foreach($action in $item.pasteActions)
+								#if($itemsOnLine > 0)|#end
+								<a class=" highlightlink" title="$labeler.getLabel($action) $tlang.getString("paste.here")" href="javascript:document.getElementById('selectedItemId').value='$qid';document.getElementById('rt_action').value='${action.typeId}${ACTION_DELIMITER}$action.id';document.getElementById('sakai_action').value='doDispatchAction';submitform('showForm');"><img src = "#imageLink("silk/page_paste.gif")" border="0"  alt="$labeler.getLabel($action)"/></a> 
+								#set ($itemsOnLine = $itemsOnLine + 1)
+							#end
+						#end
+					</td>
+					
+					
+					<td headers="actions2" class="attach actions2">
+                        <div class="btn-group">
+                            <button type="button" class="btn btn-default dropdown-toggle  btn-xs" data-toggle="dropdown">
+                                <span class="sr-only">$clang.getString('gen.actions')</span>
+                                <span class="caret"></span>
+                            </button>
+                            <ul class="dropdown-menu row">
+                                #if($item.addActions && !$item.addActions.isEmpty())
+                                    <li role="presentation" class="dropdown-header">Add</li>
+                                    <li class="divider"></li>
+                                    #foreach($action in $item.addActions)
+                                        <li><a role="menuitem" tabindex="-1" style="width:auto" href="javascript:document.getElementById('selectedItemId').value='$qid';document.getElementById('rt_action').value='${action.typeId}${ACTION_DELIMITER}$action.id';document.getElementById('sakai_action').value='doDispatchAction';submitform('showForm');">$labeler.getLabel($action)</a></li>
+                                    #end
+                                #end
+                                #if($item.addActions && !$item.addActions.isEmpty() && $item.otherActions && !$item.otherActions.isEmpty())
+                                    <li class="divider"></li>
+                                #end
+                                #if($item.otherActions && !$item.otherActions.isEmpty())
+                                    <li role="presentation" class="dropdown-header">Actions</li>
+                                    <li class="divider"></li>
+                                    #foreach($action in $item.otherActions)
+                                    <li>
+                                        <a role="menuitem" tabindex="-1" style="width:auto" href="javascript:document.getElementById('selectedItemId').value='$qid';document.getElementById('rt_action').value='${action.typeId}${ACTION_DELIMITER}$action.id';document.getElementById('sakai_action').value='doDispatchAction';submitform('showForm');">
+                                            $labeler.getLabel($action)
+                                        </a>
+                                    </li>
+                                    #end
+                                #end
+                            </ul>
+                        </div>
+					</td>
+					#if($item.depth > 0)
+						<td headers="access" class="access" title="$item.effectiveGroupsLabel">
+							#if($item.isPubviewInherited() || $item.isPubview())
+								$tlang.getString("access.public")
+							#elseif($item.isDropbox())
+								$tlang.getString("access.dropbox")
+							#elseif($item.effectiveAccess == $GROUP_ACCESS)
+								$tlang.getString("access.group")
+							#else
+								$tlang.getString("access.site")
+							#end
+						</td>
+						<td headers="creator" class="creator">
+							$validator.escapeHtml($item.createdBy)
+						</td>
+						<td headers="modified" class="modified">
+							$item.ModifiedTime
+						</td>
+						<td headers="size" class="size">
+							$item.size
+						</td>
+					#else
+                        <td class="access">
+                        </td>
+                        <td class="creator">
+                        </td>
+                        <td class="modified">
+                        </td>
+                        <td class="size">
+                        </td>						
+
+					#end
+				</tr>
+				#end ## if !$dropboxGroupFiltered || ($item.isDropbox() && $dropboxGroupFilter_groupUsers.contains($item.DropboxOwner)) 
+			#end ## foreach $item in $this_site
+		
+			############################################# Begin "Other sites" section
+			#if ("$!atHome" == "$!TRUE")
+			#if($allowed_to_see_other_sites)
+				#if("$!show_other_sites" == "true")
+					<tr>
+						<td colspan="12">
+						<h3>
+							<a href="javascript:document.getElementById('sakai_action').value='doHideOtherSites';document.getElementById('showForm').submit();"
+								title= "$clang.getString('list.copycontent')">
+								<img src="#imageLink("sakai/collapse.gif")" alt="$clang.getString('list.copycontent')" border="0" align="top" />
+								$validator.escapeHtml("$clang.getString('list.copycontent')")
+							</a>
+						</h3>
+                        <small class="muted">$tlang.getString('notes.expandfolder')</small>
+						</th>
+					</tr>
+					################################################################ Begin Paging widgets
+					#if($!allMsgNumber && $allMsgNumberInt && $allMsgNumberInt > 5)
+						<tr class="exclude">
+							<td colspan="9">
+							    <div class="pull-left">
+                                    <button class="btn btn-default btn-sm" id="copy-button-other" type="button"
+                                        onclick="javascript:document.getElementById('sakai_action').value='doMultiItemDispatch';document.getElementById('rt_action').value='copy-other';document.getElementById('showForm').submit();"
+                                        disabled="disabled">$tlang.getString('action.copy')
+                                    </button>
+                                </div>
+								<div class="listNav">
+								<span class="instruction" style="margin-bottom:.3em;">$tlang.getString("viewing") $topMsgPos - $btmMsgPos $tlang.getString("of") $allMsgNumber $tlang.getString("items")</span>&nbsp;&nbsp;
+								
+									#if ("$pagesize" != "0")
+										#if ($goPPButton == "true")
+ 											<input type="button" name="List_first" id="List_first" value="|&lt;" title="$clang.getString("gen.first")" onclick="javascript: document.getElementById('sakai_action').value='doList_first';document.getElementById('showForm').submit();" />
+										#else
+											<input type="button" name="List_first" value="|&lt;" disabled="disabled" />
+										#end
+										#if ($goPPButton == "true")
+ 											<input type="button" name="List_prev" id="List_prev" value="&lt;" title="$clang.getString("gen.previous") $pagesize" onclick="javascript: document.getElementById('sakai_action').value='doList_prev';document.getElementById('showForm').submit();" />
+										#else
+											<input type="button" name="List_prev" value="&lt;" disabled="disabled" />
+										#end
+									#end
+									<!-- $pagesize  "$pagesize" -->
+									<select name="selectPageSize" onchange="document.getElementById('sakai_action').value='doChange_pagesize';document.getElementById('showForm').submit();">
+										<option value="5"#if("$pagesize" == "5") selected="selected"#end>$tlang.getString("lis.show5")</option>
+										<option value="10"#if("$pagesize" == "10") selected="selected"#end>$tlang.getString("lis.show10")</option>
+										<option value="20"#if("$pagesize" == "20") selected="selected"#end>$tlang.getString("lis.show20")</option>
+										<option value="50"#if("$pagesize" == "50") selected="selected"#end>$tlang.getString("lis.show50")</option>
+										<option value="100"#if("$pagesize" == "100") selected="selected"#end>$tlang.getString("lis.show100")</option>
+										<option value="200"#if("$pagesize" == "200") selected="selected"#end>$tlang.getString("lis.show200")</option>
+									</select>
+									#if ("$pagesize" != "0")
+										#if ($goNPButton == "true")
+ 											<input type="button" name="List_next" id="List_next" value="&gt;" title="$clang.getString("gen.next") $pagesize" onclick="javascript: document.getElementById('sakai_action').value='doList_next';document.getElementById('showForm').submit();" />
+										#else
+											<input type="button" name="List_next" value="&gt;" disabled="disabled" />
+										#end
+										#if ($goNPButton == "true")
+ 											<input type="button" name="List_last" id="List_last" value="&gt;|" title="$clang.getString("gen.last")" onclick="javascript: document.getElementById('sakai_action').value='doList_last';document.getElementById('showForm').submit();" />
+										#else
+											<input type="button" name="List_last" value="&gt;|" disabled="disabled" />
+										#end
+									#end
+								</div>
+							</td>
+						</tr>
+						#else
+						<tr class="exclude">
+							<td colspan="9">
+								<button class="btn btn-default btn-sm" id="copy-button-other" type="button"
+									onclick="javascript:document.getElementById('sakai_action').value='doMultiItemDispatch';document.getElementById('rt_action').value='copy-other';document.getElementById('showForm').submit();"
+									disabled="disabled">$tlang.getString('action.copy')
+                                </button>
+							</td>
+						</tr>
+					#end
+					################################################################ Eng Paging widgets
+					#foreach($item in $other_sites)
+						#set($qid=$item.id.replaceAll("'","\\'").replaceAll("\"", "&quot;"))
+						#set($dqid=$item.id.replaceAll("\"", "&quot;"))
+						############################### Show top level folder #################
+					#set ($width = "$!{item.depth}$unit")
+						#if ($item.depth==0)	
+							#set ($margin="margin-left:0")
+						#else
+							#set ($margin="margin-left:2em")
+							#set ($marginAction="margin-left:4.7em")
+						#end
+						#if ($item.depth > 3)
+							#set($headerDepth = 6)
+						#else
+							#set($headerDepth = $item.depth + 3)
+						#end
+						############################### Show top level folder #################
+					<tr
+					#if ($itemcount % 2==0)
+						class="odd#if($item.isSelectedForCopy()) selectedCopy#end#if($item.isSelectedForMove()) selectedMove#end#if(!$item.isAvailable()) inactive#end"
+					#else
+						class="even#if($item.isSelectedForCopy()) selectedCopy#end#if($item.isSelectedForMove()) selectedMove#end#if(!$item.isAvailable()) inactive#end"
+					#end>
+
+					#set ($num=$num + 1)
+							<td headers="expansion attach">
+							</td>
+							<td headers="checkboxes attach">
+								#if($item.depth > 0 && $item.hasMultipleItemActions())
+									<input type="checkbox" name="selectedMembers-other" id="list$num"
+											#if($selectedItems.contains($item.id))checked="checked"#end
+											onclick="adjustCountOther(this, 'copy')"
+ 											value="$dqid" /><label for="list$num" class="skip">$clang.getString("att.select")</label>
+									#foreach($key in $item.multipleItemActions.keySet())$counter.increment("$key") $counter.increment("selectall")#if($selectedItems.contains($item.id))$counter.increment("${key}selected")#end#end
+								#end
+							</td>
+							<td headers="title" style="text-indent:$width" class="specialLink">
+						#if($item.isHot("$!dropboxHighlight")) #set($iconDecor="recentItem") #set($newNote="new") #else  #set($iconDecor="nil")  #set($newNote="")#end 
+								<h$headerDepth> 
+									#if ($item.canRead())
+										#if($item.isCollection())
+										<span class="skip">$newNote</span><span class="$iconDecor">	
+											#if($item.isEmpty() || $item.isTooBig())
+												<img src="#imageLink($item.iconLocation)" border= "0" alt="$item.hoverText" hspace="0" /></span>
+											#else
+												<a href="#"
+													#if($item.isExpanded())
+														onclick="javascript:document.getElementById('sakai_action').value='doCollapse_collection';document.getElementById('collectionId').value='$qid';document.getElementById('showForm').submit();"
+													#else
+														onclick="javascript:document.getElementById('sakai_action').value='doExpand_collection';document.getElementById('collectionId').value='$qid';document.getElementById('showForm').submit();"
+													#end
+													title= "$item.expandLabel"><img src="#imageLink($item.expandIconLocation)" border= "0" alt="$item.expandLabel" hspace="0" /></a></span>
+											#end
+											
+										#else
+											#if ($item.hasCopyrightAlert())
+												## if there is a copyright alert, show the alert page first
+												<a href="#" 
+													title="$tlang.getString('gen.copycomf') $tlang.getString('gen.type'): $item.hoverText  [$tlang.getString('gen.newwin')]"	
+													onclick="openCopyrightWindow('${item.accessUrl}','copyrightAlertWindow','scrollbars=yes,menubar=yes,height=600,width=800,resizable=yes,toolbar=yes,location=yes,status=yes');return false"
+												>
+											#else
+												<a href="${item.accessUrl}" target="${item.target}">
+											#end
+												<img src="#imageLink($item.iconLocation)" border= "0" alt="$item.hoverText" hspace="0" />
+											</a>
+										#end
+										#if($item.isLocked())
+ 											<img src = "#imageLink("sakai/lock.gif")" border="0"  alt="$tlang.getString('locked')" />
+										#end
+										#if ($item.hasCopyrightAlert())
+											## if there is a copyright alert, show the alert page first
+											<a href="#" 
+												title="$tlang.getString('gen.copycomf') $item.hoverText [$tlang.getString('gen.newwin')]"
+												onclick="openCopyrightWindow('${item.accessUrl}','copyrightAlertWindow','scrollbars=yes,menubar=yes,height=600,width=800,resizable=yes,toolbar=yes,location=yes,status=yes');return false;">
+												$validator.escapeHtml($item.name)
+											</a>
+											&#169;
+										#elseif($item.isCollection())
+											#if($item.isTooBigNav())
+												$validator.escapeHtml($item.name)    											
+											#else
+													<a href="#"
+														onclick="javascript:document.getElementById('sakai_action').value='doNavigate';document.getElementById('collectionId').value='$qid';document.getElementById('navRoot').value='$validator.escapeUrl($item.root)';document.getElementById('showForm').submit();"
+														title= "$item.hoverText">
+														$validator.escapeHtml(${item.name})
+													</a>
+											#end
+										#else
+											#if($item.isTooBigNav())
+												$validator.escapeHtml($item.name)    											
+											#else
+												<a href="$item.accessUrl" target="$item.target" title="$item.hoverText">
+    												$validator.escapeHtml($item.name)
+    											</a>
+											#end
+										#end
+									#else
+										 <img src="#imageLink($item.iconLocation)" border="0" alt ="$item.hoverText" hspace="0" />
+										#if($item.isLocked())
+ 											<img src = "#imageLink("sakai/lock.gif")" border="0"  alt="$tlang.getString('locked')" />
+										#end
+										$validator.escapeHtml($item.name)
+										#if ($item.hasCopyrightAlert())
+											&#169;
+										#end
+									#end
+									#if ($item.description !="" && $item.description) <a class="toggleDescription" href="#" title="$tlang.getString("list.description.link")"> <img src="#imageLink("/silk/information.png")" alt="$tlang.getString("list.description.link")"/></a><div role="alertdialog" aria-hidden="true" class="descPanel" style="display:none;border:2px solid #ccc;height:auto;background:#fff;padding:3px;position:absolute;top:-1000px;left:-1000px;z-index:100000;width:25%"><div class="descriptionClose" style="text-align:right;padding:2px;">x</div>$validator.escapeHtml($item.description)</div>#end
+								</h$headerDepth>	
+							</td>
+							
+							#set ($actionCount=($actionCount - 1))
+							#set ($actionCount2=($actionCount2 - 1))
+							<td headers="actions2" class="attach"></td>
+							<td headers="actions3" class="attach"></td>
+							#if($item.depth > 0)
+								<td class="access" headers="access" title="$item.effectiveGroups"></td>
+								<td class="creator" headers="creator">
+									$validator.escapeHtml($item.createdBy)
+								</td>
+								<td class="modified" headers="modified">
+									$item.ModifiedTime
+								</td>
+								<td class="size" headers="size">
+									$item.size
+								</td>
+							#else
+                                <td class="access" headers="access"></td>
+                                <td class="creator" headers="creator">
+                                </td>
+                                <td class="modified" headers="modified">
+                                </td>
+                                <td class="size" headers="size">
+                                </td>
+							#end
+						</tr>
+					#end ## foreach $root in $other_sites
+	
+				#else
+					<tr>
+						<th colspan="10">
+						<h3>
+							<a href="javascript:document.getElementById('sakai_action').value='doShowOtherSites';document.getElementById('showForm').submit();"
+								title= "$clang.getString('list.copycontent')">
+								<img src="#imageLink("sakai/expand.gif")" alt="$clang.getString('list.copycontent')" border="0" align="top" />
+								$validator.escapeHtml("$clang.getString('list.copycontent')")
+							</a>
+						</h3>
+						</th>
+					</tr>
+				#end
+			#end
+			#end
+			############################################# end of "Other sites" section 
+		
+		</table>
+		<div id="bottompadding" style="height:35em"> </div> 
+		
+		#foreach($key in $listActions.keySet())
+			<input type="hidden" id="${key}-count" value="$counter.getValue("${key}selected")" />
+		#end		
+		<input type="hidden" name="sakai_csrf_token" value="$sakai_csrf_token" />
+		<input type="hidden" id="show-count" value="$counter.getValue("showselected")" />
+		<input type="hidden" id="hide-count" value="$counter.getValue("hideselected")" /> 
+		## copy for other sites
+		<input type="hidden" id="copy-count-other" value="0" />
+	</form>						
+</div>
+<script type="text/JavaScript">
+	<!--
+		#foreach($key in $listActions.keySet())
+			#if($counter.getValue("${key}selected") > 0)
+				document.getElementById("${key}-button").disabled = false;
+				document.getElementById("show-button").disabled = false;
+				document.getElementById("hide-button").disabled = false;
+			#end
+		#end
+		#if($counter.getValue("selectall") > 0)
+			document.getElementById("selectall").disabled = false;
+		#end
+		function openCopyrightWindow(theURL,winName,winSettings) 
+		{ 
+		  window.open(theURL,winName,winSettings);
+		  return false;
+		}
+		function toggleSelectAll(caller, elementName)
+		{
+			var newValue = caller.checked;
+			var elements = document.getElementsByName(elementName);
+			
+			if(elements)
+			{
+				for(var i = 0; i < elements.length; i++)
+				{
+					elements[i].checked = newValue;
+				}
+			}
+			
+			if(newValue == true)
+			{
+				caller.title = "$clang.getString("list.unselect")";
+				#foreach($key in $listActions.keySet())
+					var ${key}_button = document.getElementById("${key}-button");
+					if(${key}_button)
+					{
+						${key}_button.disabled = false;
+						//let bd take care of this ${key}_button.className = 'enabled';
+					}
+					document.getElementById("${key}-count").value = "$counter.getValue("$key")";
+				#end
+#### begin SAK-23304
+                var show_button = document.getElementById("show-button");
+                if(show_button) {
+                        show_button.disabled = false;
+                        //let bd take care of this show_button.className = 'enabled';
+                }
+                document.getElementById("show-count").value = "$counter.getValue("show")";
+                var hide_button = document.getElementById("hide-button");
+                if(hide_button) {
+                        hide_button.disabled = false;
+                        //let bd take care of this hide_button.className = 'enabled';
+                }
+                document.getElementById("hide-count").value = "$counter.getValue("hide")";
+#### end SAK-23304
+			}
+			else
+			{
+				caller.title = "$clang.getString("list.select")";
+				#foreach($key in $listActions.keySet())
+					var ${key}_button = document.getElementById("${key}-button");
+					if(${key}_button)
+					{
+						${key}_button.disabled = true;
+						//let bd take care of this ${key}_button.className = 'disabled';
+					}
+					document.getElementById("${key}-count").value = "0";
+				#end
+#### begin SAK-23304
+                var show_button = document.getElementById("show-button");
+                if(show_button)
+                {
+                        show_button.disabled = true;
+                        //let bd take care of this show_button.className = 'disabled';
+                }
+                document.getElementById("show-count").value = "0";
+                var hide_button = document.getElementById("hide-button");
+                if(hide_button)
+                {
+                        hide_button.disabled = true;
+                        //let bd take care of this hide_button.className = 'disabled';
+                }
+                document.getElementById("hide-count").value = "0";
+#### end SAK-23304
+			}
+		}
+		
+		function adjustCount(caller, key)
+		{
+			var counter = document.getElementById(key + "-count");
+			var button = document.getElementById(key + "-button");
+			
+			if(caller && caller.checked && caller.checked == true)
+			{
+				counter.value = parseInt(counter.value) + 1;
+			}
+			else
+			{
+				counter.value = parseInt(counter.value) - 1;
+			}
+	
+			if(button)
+			{
+				if(counter.value > 0)
+				{
+					button.disabled = false;
+					//let bd take care of this button.className='enabled';
+				}
+				else
+				{
+					button.disabled = true;
+					//let bd take care of this button.className='disabled';
+				}
+			}
+		}
+
+		function adjustCountOther(caller, key) {
+			var counter = document.getElementById(key + "-count-other");
+			var button = document.getElementById(key + "-button-other");
+			if (caller && caller.checked && caller.checked == true) {
+				counter.value = parseInt(counter.value) + 1;
+			} else {
+				counter.value = parseInt(counter.value) - 1;
+			}
+			if (button) {
+				if (counter.value > 0) {
+					button.disabled = false;
+					//let bd take care of this: button.className='enabled';
+				} else {
+					button.disabled = true;
+					//let bd take care of this: button.className='disabled';
+				}
+			}
+		}
+
+   function adjustShowHideCount(caller) {
+                var trlist = caller.parentNode.parentNode.parentNode.childNodes;
+                var enableshow=  false ;
+                var enablehide=  false ;
+
+                for (var i=0; i<trlist.length; i++){
+                        var thisTR = trlist[i];
+                        if (thisTR.tagName == "TR"){
+                                var inputlist= thisTR.getElementsByTagName("input");
+                                if (inputlist.length ==3) {
+
+                                        // 1.  check itemHidden
+                                        var thisTRitemHidden= thisTR.getElementsByTagName("input")[1];
+
+                                        var currHidden = false;
+                                        if (thisTRitemHidden&& (thisTRitemHidden.name == "itemHidden")) {
+                                                currHidden= thisTRitemHidden.value;
+                                        }
+
+                                        // 2. check itemCanRevise
+                                        var thisTRitemCanRevise = thisTR.getElementsByTagName("input")[2];
+                                        var currCanRevise= false;
+                                        if (thisTRitemCanRevise && (thisTRitemCanRevise.name == "itemCanRevise")) {
+                                                currCanRevise= thisTRitemCanRevise.value;
+                                        }
+
+                                        // 3. check item is checked or not
+                                        var thisTRcheckbox = thisTR.getElementsByTagName("input")[0];
+                                        var currchecked = false;
+                                        if (thisTRcheckbox && (thisTRcheckbox.name == "selectedMembers")) {
+                                                currchecked = thisTRcheckbox.checked;
+                                        }
+
+
+                                        if ((currchecked==true) && (currHidden=="true") && (currCanRevise == "true")) {
+                                                enableshow= true;
+                                                break;
+                                        }
+                                }
+                        }
+                }
+                for (var i=0; i<trlist.length; i++){
+                        var thisTR = trlist[i];
+                        if (thisTR.tagName == "TR"){
+                                var inputlist= thisTR.getElementsByTagName("input");
+                                if (inputlist.length ==3) {
+
+                                        // 1.  check itemHidden
+                                        var thisTRitemHidden= thisTR.getElementsByTagName("input")[1];
+                                        var currHidden = false;
+                                        if (thisTRitemHidden&& (thisTRitemHidden.name == "itemHidden")) {
+                                                currHidden= thisTRitemHidden.value;
+                                        }
+
+                                        // 2. check itemCanRevise
+                                        var thisTRitemCanRevise = thisTR.getElementsByTagName("input")[2];
+                                        var currCanRevise= false;
+                                        if (thisTRitemCanRevise && (thisTRitemCanRevise.name == "itemCanRevise")) {
+                                                currCanRevise= thisTRitemCanRevise.value;
+                                        }
+
+                                        // 3. check item is checked or not
+                                        var thisTRcheckbox = thisTR.getElementsByTagName("input")[0];
+                                        var currchecked = false;
+                                        if (thisTRcheckbox && (thisTRcheckbox.name == "selectedMembers")) {
+                                                currchecked = thisTRcheckbox.checked;
+                                        }
+
+                                        if ((currchecked==true) && (currHidden=="false") && (currCanRevise == "true")) {
+                                                enablehide= true;
+                                                break;
+                                        }
+                                }
+                        }
+                }
+
+                var showbutton = document.getElementById("show-button");
+                if(showbutton)
+                {
+                        if (enableshow)
+                        {
+                                showbutton.disabled = false;
+                                //let bd take care of this: showbutton.className='enabled';
+                        }
+                        else
+                        {
+                                showbutton.disabled = true;
+                                //let bd take care of this: showbutton.className='disabled';
+                        }
+                }
+
+                var hidebutton = document.getElementById("hide-button");
+                if(hidebutton)
+                {
+                        if (enablehide)
+                        {
+                                hidebutton.disabled = false;
+                                //let bd take care of this: hidebutton.className='enabled';
+                        }
+                        else
+                        {
+                                hidebutton.disabled = true;
+                                //let bd take care of this: hidebutton.className='disabled';
+                        }
+                }
+        }
+
+		function disableLinks()
+		{
+			if(document.getElementsByName)
+			{
+				var enabledLinks = document.getElementsByName("enabledActionLinks");
+				var disabledLinks = document.getElementsByName("disabledActionLinks");
+				if(enabledLinks)
+				{
+					for(var i = 0; i < enabledLinks.length; i++)
+					{
+						//enabledLinks[i].innerHTML = disabledLinks[i].innerHTML;
+						enabledLinks[i].style.display="none";
+						disabledLinks[i].style.display="block";
+					}
+				}			
+			}
+		}
+		function submitform(id)
+		{
+			var theForm = document.getElementById(id);
+			if(theForm && theForm.onsubmit)
+			{
+				theForm.onsubmit();
+			}
+			if(theForm && theForm.submit)
+			{
+				theForm.submit();
+			}
+		}
+    
+    $('ul.makeMenu').keydown(function(e) { // "Add" and "Action" menus keyboard interaction handler
+	if(e.target.nodeName.toLowerCase() == 'li') {
+	    // Must be an 'add' or 'action' li
+	    switch(e.which) {
+		case 38: // up arrow
+		    e.preventDefault();
+		    e.stopImmediatePropagation();
+		    $('.makeMenuChild').hide();
+		    $(e.target).find('.makeMenuChild').show().find('li:last a').first().focus();
+		    break;
+		case 13: // enter
+		case 32: // space
+		case 40: // down arrow
+		    e.preventDefault();
+		    e.stopImmediatePropagation();
+		    $('.makeMenuChild').hide();
+		    $(e.target).find('.makeMenuChild').show().find('li:first a').first().focus();
+		    break;
+		case 9:
+		    $('.makeMenuChild').hide();
+		    break;
+	    }
+	} else {
+	    // If not a li element, must be a submenu link (nothing else can have keyboard focus)
+	    switch(e.which) {
+		case 32: // space
+		    e.preventDefault();
+		    e.stopImmediatePropagation();
+		    window.location.href = e.target.href; // .trigger('click') didn't work on the anchors, this does though
+		    break;
+		case 38: // up arrow -- does not wrap around
+		    e.preventDefault();
+		    e.stopImmediatePropagation();
+		    $(e.target).parent('li').prev('li').find('a').first().focus();
+		    break;
+		case 40: // down arrow -- does not wrap around
+		    e.preventDefault();
+		    e.stopImmediatePropagation();
+		    $(e.target).parent('li').next('li').find('a').first().focus();
+		    break;
+		case 9: // tab key
+		    // don't stop propagation or default, let browser move the focus!
+		    $('.makeMenuChild').hide();
+		    break;
+		case 27: // esc key
+		    e.preventDefault();
+		    e.stopImmediatePropagation();
+		    $('.makeMenuChild').hide();
+		    $(e.target).parents('ul.makeMenu > li').first().focus();
+		    break;
+	    }
+	}
+    });
+
+	//-->
+</script>
+
+	