--- conflicted
+++ resolved
@@ -4625,14 +4625,12 @@
 		
 		contentPrintResultIntoContext(data, context, state);
 		
-<<<<<<< HEAD
 		// whether the user can revise any resources in this site
 		// used for showing the restore deleted files interface
 		context.put("canReviseAny", canReviseAny());
-=======
+		
 		// output the current session user id
 		context.put("userId", SessionManager.getCurrentSessionUserId());
->>>>>>> 67baf29a
 		
 		return TEMPLATE_NEW_LIST;
 
